{
    parserClass = "org.vclang.lang.parser.VcParser"

    implements = 'org.vclang.psi.ext.VcCompositeElement'
    extends = 'org.vclang.psi.ext.VcCompositeElementImpl'

    elementTypeHolderClass = "org.vclang.psi.VcElementTypes"

    elementTypeClass = "org.vclang.psi.VcCompositeElementType"
    tokenTypeClass = "org.vclang.psi.VcTokenType"

    psiClassPrefix = "Vc"
    psiImplClassSuffix = "Impl"
    psiPackage = "org.vclang.psi"
    psiImplPackage = "org.vclang.psi.impl"

    generateTokenAccessors = true

    tokens = [
        LBRACE              = '{'
        RBRACE              = '}'
        LGOAL               = '{?'
        LPAREN              = '('
        RPAREN              = ')'
        COLON               = ':'
        ARROW               = '->'
        FAT_ARROW           = '=>'
        DOT                 = '.'
        COMMA               = ','
        UNDERSCORE          = '_'
        PIPE                = '|'
        BLOCK_COMMENT_START = '{-'
        BLOCK_COMMENT_END   = '-}'

        OPEN_KW             = '\open'
        IMPORT_KW           = '\import'
        HIDING_KW           = '\hiding'
        USING_KW            = '\using'
        AS_KW               = '\as'
        FUNCTION_KW         = '\func'
        NON_ASSOC_KW        = '\fix'
        LEFT_ASSOC_KW       = '\fixl'
        RIGHT_ASSOC_KW      = '\fixr'
        INFIX_NON_KW        = '\infix'
        INFIX_LEFT_KW       = '\infixl'
        INFIX_RIGHT_KW      = '\infixr'
        PROP_KW             = '\Prop'
        WHERE_KW            = '\where'
        WITH_KW             = '\with'
        ELIM_KW             = '\elim'
        NEW_KW              = '\new'
        PI_KW               = '\Pi'
        SIGMA_KW            = '\Sigma'
        LAM_KW              = '\lam'
        LET_KW              = '\let'
        IN_KW               = '\in'
        CASE_KW             = '\case'
        DATA_KW             = '\data'
        CLASS_KW            = '\class'
        RECORD_KW           = '\record'
        EXTENDS_KW          = '\extends'
        INSTANCE_KW         = '\instance'
        TRUNCATED_KW        = '\truncated'
        LP_KW               = '\lp'
        LH_KW               = '\lh'
        SUC_KW              = '\suc'
        LEVELS_KW           = '\levels'
        MAX_KW              = '\max'
        INVALID_KW          = '\invalid'

        LINE_COMMENT        = "regexp:--[^\r\n]*"
        BLOCK_COMMENT       = '{- BLOCK_COMMENT -}'
    ]

    extends("def(Function|Data|Class|Instance)") = definition
    extends("(arr|new|pi|sigma|lam|let|case)Expr") = expr
    extends("(universe|setUniverse|truncatedUniverse|argument)AppExpr") = appExpr
    extends("atomArgument|newArg|universeAtom|implicitArgument|infixArgument|postfixArgument") = argument
}

statements ::= (topStatement | topStatement_recovery)*

private topStatement ::= !<<eof>> statement

private topStatement_recovery ::= topStatement_recover {
    recoverWhile = topStatement_recover
}

private topStatement_recover ::= !(OPEN_KW | IMPORT_KW | FUNCTION_KW | TRUNCATED_KW | DATA_KW | RECORD_KW | CLASS_KW | INSTANCE_KW | <<eof>>)

private statement_recover ::= !(WHERE_KW | RBRACE) & topStatement_recover

statement ::= statCmd | definition | statement_recovery

private statement_recovery ::= statement_recover {
    recoverWhile = statement_recover
}

statCmd ::= nsCmd ns_longName nsUsing? [HIDING_KW LPAREN <<comma_separated_sequence refIdentifier>> RPAREN] {
    pin = 1
    implements = [ "org.vclang.psi.ext.VcCompositeElement"
                   "com.jetbrains.jetpad.vclang.term.abs.Abstract.NamespaceCommandHolder" ]
    mixin = "org.vclang.psi.ext.VcStatCmdImplMixin"
}

private ns_longName ::= longName {
    recoverWhile = ns_longName_recover
}

private ns_longName_recover ::= !(USING_KW | LPAREN | HIDING_KW) & statement_recover

nsCmd ::= OPEN_KW | IMPORT_KW

nsUsing ::= nsUsingUsing | nsUsingParams {
  recoverWhile = nsUsing_recover
}

private nsUsingUsing ::= USING_KW nsUsingParams {
    pin = 1
}

private nsUsingParams ::= LPAREN <<comma_separated_sequence nsId>>? RPAREN {
    pin = 1
}

private nsUsing_recover ::= !(LPAREN | HIDING_KW) & statement_recover

nsId ::= ns_refIdentifier [AS_KW prec? defIdentifier] {
    implements = [ "org.vclang.psi.ext.VcCompositeElement"
                   "com.jetbrains.jetpad.vclang.term.NameRenaming" ]
    mixin = "org.vclang.psi.ext.VcNsIdImplMixin"
    recoverWhile = nsId_recover
}

private nsId_recover ::= !(COMMA | RPAREN) & nsUsing_recover

private ns_refIdentifier ::= refIdentifier {
    recoverWhile = ns_refIdentifier_recover
}

private ns_refIdentifier_recover ::= !(AS_KW | COMMA | RPAREN) & nsUsing_recover

private classStats ::= LBRACE classStat* RBRACE { pin = 1 }

classStat ::= classFieldOrImplement | definition { recoverWhile = classStat_recover }

private classStat_recover ::= !(PIPE | RBRACE) & statement_recover

private classFieldOrImplement ::= pipe_def (classField | classImplement) { pin = 1 }

classField ::= prec? defIdentifier_typeTele typeTele* COLON expr {
    pin = 4
    implements = [ "org.vclang.psi.ext.PsiLocatedReferable"
                   "com.jetbrains.jetpad.vclang.term.group.Group.InternalReferable"
                   "com.jetbrains.jetpad.vclang.term.abs.Abstract.ClassField" ]
    mixin = "org.vclang.psi.ext.impl.ClassFieldAdapter"
    stubClass = "org.vclang.psi.stubs.VcClassFieldStub"
    elementTypeFactory = "org.vclang.psi.stubs.StubImplementationsKt.factory"
}

classFieldSyn ::= refIdentifier fat_arrow_def prec? defIdentifier_classFieldSyn {
    pin = 1
    implements = [ "org.vclang.psi.ext.PsiLocatedReferable"
                   "com.jetbrains.jetpad.vclang.term.group.Group.InternalReferable"
                   "com.jetbrains.jetpad.vclang.term.abs.Abstract.ClassFieldSynonym" ]
    mixin = "org.vclang.psi.ext.impl.ClassFieldSynAdapter"
    stubClass = "org.vclang.psi.stubs.VcClassFieldSynStub"
    elementTypeFactory = "org.vclang.psi.stubs.StubImplementationsKt.factory"
}

private defIdentifier_classFieldSyn ::= defIdentifier {
    recoverWhile = pipe_seq_recover
}

classImplement ::= longName nameTele* FAT_ARROW expr {
    pin = 1
    implements = [ "org.vclang.psi.ext.VcCompositeElement"
                   "com.jetbrains.jetpad.vclang.term.abs.Abstract.ClassFieldImpl" ]
    mixin = "org.vclang.psi.ext.impl.ClassFieldImplAdapter"
    stubClass = "org.vclang.psi.stubs.VcClassImplementStub"
    elementTypeFactory = "org.vclang.psi.stubs.StubImplementationsKt.factory"
}

definition ::= defFunction
    | defData
    | defClass
    | defInstance {
    implements = [ "org.vclang.psi.ext.PsiConcreteReferable"
                   "com.jetbrains.jetpad.vclang.term.group.ChildGroup" ]
    mixin = "org.vclang.psi.ext.impl.DefinitionAdapter"
}

defFunction ::= FUNCTION_KW prec? defIdentifier_func nameTele* [COLON expr] functionBody where? {
    pin = 1
    mixin = "org.vclang.psi.ext.impl.FunctionDefinitionAdapter"
    stubClass = "org.vclang.psi.stubs.VcDefFunctionStub"
    elementTypeFactory = "org.vclang.psi.stubs.StubImplementationsKt.factory"
}

private defIdentifier_func ::= defIdentifier {
    recoverWhile = defIdentifier_func_recover
}

private defIdentifier_func_recover ::= !(COLON | FAT_ARROW | WITH_KW | ELIM_KW | PIPE) & nameTele_first & statement_recover

defData ::= dataKw prec? defIdentifier_typeTele typeTele* dataUniverse? dataBody where? {
    pin = 1
    mixin = "org.vclang.psi.ext.impl.DataDefinitionAdapter"
    stubClass = "org.vclang.psi.stubs.VcDefDataStub"
    elementTypeFactory = "org.vclang.psi.stubs.StubImplementationsKt.factory"
}

private dataUniverse ::= COLON universeExpr {
    pin = 1
    recoverWhile = dataUniverse_recover
}

private dataUniverse_recover ::= !(PIPE | WITH_KW | ELIM_KW | FAT_ARROW) & statement_recover

private dataKw ::= truncatedKW DATA_KW | DATA_KW {
    pin(".*") = 1
}

private truncatedKW ::= TRUNCATED_KW {
  recoverWhile = statement_recover
}

<<<<<<< HEAD
defClass ::= (defClassClass | defClassRecord) where? {
=======
defClass ::= CLASS_KW prec? defIdentifier fieldTele* [EXTENDS_KW <<comma_separated_sequence longName>>] classBody? where? {
    pin = 1
>>>>>>> 8c6642d1
    implements = "com.jetbrains.jetpad.vclang.naming.reference.ClassReferable"
    mixin = "org.vclang.psi.ext.impl.ClassDefinitionAdapter"
    stubClass = "org.vclang.psi.stubs.VcDefClassStub"
    elementTypeFactory = "org.vclang.psi.stubs.StubImplementationsKt.factory"
}

<<<<<<< HEAD
private defClassClass ::= CLASS_KW defClassHeader [classBodySyn | classStats] { pin = 1 }

private defClassRecord ::= RECORD_KW defClassHeader classStats { pin = 1 }

private defClassHeader ::= prec? defIdentifier fieldTele* [EXTENDS_KW <<comma_separated_sequence longName>>]
=======
private classBody ::= classBodySyn | classStats {
    recoverWhile = statement_recover
}
>>>>>>> 8c6642d1

defInstance ::= INSTANCE_KW defIdentifier_instance nameTele* COLON longName coClauses where? {
    pin = 1
    mixin = "org.vclang.psi.ext.impl.InstanceAdapter"
    stubClass = "org.vclang.psi.stubs.VcDefInstanceStub"
    elementTypeFactory = "org.vclang.psi.stubs.StubImplementationsKt.factory"
}

private defIdentifier_instance ::= defIdentifier {
    recoverWhile = defIdentifier_instance_recover
}

private defIdentifier_instance_recover ::= !COLON & nameTele_first & statement_recover

private classBodySyn ::= fat_arrow_def refIdentifier classBodySynStats? { pin = 1 }

private classBodySynStats ::= LBRACE classFieldSyn? (pipe_def classFieldSyn)* RBRACE { pin = 1 }

functionBody ::= functionTermBody | elim? functionClauses {
    recoverWhile = statement_recover
}

private functionTermBody ::= FAT_ARROW expr { pin = 1 }

dataBody ::= elim constructorClause* | [fat_arrow_def_pipe pipe_def? constructor] (pipe_def constructor)* {
    recoverWhile = statement_recover
}

private fat_arrow_def_pipe ::= FAT_ARROW {
    recoverWhile = def_pipe_recover
}

private def_pipe_recover ::= !(ID | PIPE | assoc) & statement_recover

private pipe_def ::= PIPE {
    recoverWhile = def_recover
}

private def_recover ::= !(ID | assoc) & statement_recover

constructorClause ::= PIPE <<comma_separated_sequence pattern>> fat_arrow_def_pipe_lbrace (constructor | LBRACE <<pipe_separated_sequence constructor>> RBRACE) {
    pin = 1
    implements = [ "org.vclang.psi.ext.VcCompositeElement"
                   "com.jetbrains.jetpad.vclang.term.abs.Abstract.ConstructorClause" ]
    mixin = "org.vclang.psi.ext.VcConstructorClauseImplMixin"
}

private fat_arrow_def ::= FAT_ARROW {
    recoverWhile = def_recover
}

private fat_arrow_def_pipe_lbrace ::= FAT_ARROW {
    recoverWhile = def_pipe_lbrace_recover
}

private def_pipe_lbrace_recover ::= !(ID | PIPE | LBRACE | assoc) & statement_recover

elim ::= WITH_KW | ELIM_KW <<comma_separated_sequence refIdentifier>> { pin(".*") = 1}

where ::= WHERE_KW (statementList | statement) { pin = 1 }

private statementList ::= LBRACE statement* RBRACE {
    pin = 1
}

pattern ::= atomPattern | patternConstructor {
    implements = [ "org.vclang.psi.ext.VcCompositeElement"
                   "com.jetbrains.jetpad.vclang.term.abs.Abstract.Pattern" ]
    mixin = "org.vclang.psi.ext.VcPatternImplMixin"
    recoverWhile = pattern_recover
}

private pattern_recover ::= !(RPAREN | RBRACE | FAT_ARROW | PIPE | COMMA) & statement_recover

patternConstructor ::= defIdentifier_pattern atomPatternOrPrefix* { pin = 1 }

atomPatternOrPrefix ::= atomPattern | defIdentifier_pattern {
    implements = [ "org.vclang.psi.ext.VcCompositeElement"
                   "com.jetbrains.jetpad.vclang.term.abs.Abstract.Pattern" ]
    mixin = "org.vclang.psi.ext.VcAtomPatternOrPrefixImplMixin"
}

private defIdentifier_pattern ::= defIdentifier {
    recoverWhile = defIdentifier_pattern_recover
}

private defIdentifier_pattern_recover ::= !(ID | LPAREN | LBRACE | UNDERSCORE) & pattern_recover

atomPattern ::= LPAREN pattern? RPAREN
    | LBRACE pattern RBRACE
    | UNDERSCORE

constructor ::= prec? defIdentifier_typeTele typeTele* [elim? clausesWithBraces] {
    pin = 2
    implements = [ "org.vclang.psi.ext.PsiLocatedReferable"
                   "com.jetbrains.jetpad.vclang.term.group.Group.InternalReferable"
                   "com.jetbrains.jetpad.vclang.term.abs.Abstract.Constructor"
                   "com.jetbrains.jetpad.vclang.term.abs.Abstract.ConstructorClause" ]
    mixin = "org.vclang.psi.ext.impl.ConstructorAdapter"
    stubClass = "org.vclang.psi.stubs.VcConstructorStub"
    elementTypeFactory = "org.vclang.psi.stubs.StubImplementationsKt.factory"
}

private assoc ::= NON_ASSOC_KW | LEFT_ASSOC_KW | RIGHT_ASSOC_KW | INFIX_NON_KW | INFIX_LEFT_KW | INFIX_RIGHT_KW

prec ::= assoc NUMBER

expr ::= arrExpr
    | sigmaExpr
    | piExpr
    | lamExpr
    | letExpr
    | newExpr
    | caseExpr {
    implements = [ "org.vclang.psi.ext.VcSourceNode"
                   "com.jetbrains.jetpad.vclang.term.abs.Abstract.Expression"
                   "com.jetbrains.jetpad.vclang.term.abs.Abstract.Parameter" ]
    mixin = "org.vclang.psi.ext.VcExprImplMixin"
}

private expr_recover ::= !(LBRACE | RBRACE | RPAREN | IN_KW | ARROW | COMMA | PIPE | WITH_KW | ELIM_KW | FAT_ARROW) & statement_recover

arrExpr ::= expr ARROW expr {
    pin = 2
    rightAssociative = true
    mixin = "org.vclang.psi.ext.VcArrExprImplMixin"
}

newExpr ::= NEW_KW argumentAppExpr newExprTail
    | appExpr newExprTail {
    pin(".*") = 1
    mixin = "org.vclang.psi.ext.VcNewExprImplMixin"
}

private newExprTail ::= [LBRACE <<pipe_separated_sequence coClause>>? RBRACE (argument | argumentRecovery)*]

universeExpr ::= universeAppExpr
    | setUniverseAppExpr
    | truncatedUniverseAppExpr
    | PROP_KW {
    implements = "org.vclang.psi.VcExpr"
    mixin = "org.vclang.psi.ext.VcUniverseExprImplMixin"
}

appExpr ::= universeAppExpr
    | setUniverseAppExpr
    | truncatedUniverseAppExpr
    | argumentAppExpr {
    implements = "org.vclang.psi.VcExpr"
    mixin = "org.vclang.psi.ext.VcAppExprImplMixin"
    recoverWhile = expr_recover
}

caseExpr ::= CASE_KW <<comma_separated_sequence expr>> WITH_KW clausesWithBraces {
    pin = 1
    mixin = "org.vclang.psi.ext.VcCaseExprImplMixin"
    recoverWhile = expr_recover
}

piExpr ::= PI_KW typeTele+ ARROW expr {
    pin = 1
    mixin = "org.vclang.psi.ext.VcPiExprImplMixin"
}

sigmaExpr ::= SIGMA_KW typeTele* {
    pin = 1
    mixin = "org.vclang.psi.ext.VcSigmaExprImplMixin"
}

lamExpr ::= LAM_KW nameTele+ FAT_ARROW expr {
    pin = 1
    mixin = "org.vclang.psi.ext.VcLamExprImplMixin"
}

letExpr ::= LET_KW <<pipe_separated_sequence letClause>> IN_KW expr {
    pin = 1
    mixin = "org.vclang.psi.ext.VcLetExprImplMixin"
}

functionClauses ::= clausesWithBraces | (PIPE clause)*
private clausesWithBraces ::= LBRACE [pipe_def? clause] (pipe_def clause)* RBRACE { pin = 1 }

coClauses ::= LBRACE <<pipe_separated_sequence coClause>>? RBRACE | (PIPE coClause)* {
    pin(".*") = 1
    recoverWhile = statement_recover
}

private pipe_seq_recover ::= !(PIPE | RBRACE) & statement_recover

clause ::= <<comma_separated_sequence pattern>> [FAT_ARROW expr] {
    implements = [ "org.vclang.psi.ext.VcCompositeElement"
                   "com.jetbrains.jetpad.vclang.term.abs.Abstract.FunctionClause" ]
    mixin = "org.vclang.psi.ext.VcClauseImplMixin"
    recoverWhile = pipe_seq_recover
}

coClause ::= longName nameTele* FAT_ARROW expr {
    pin = 1
    implements = [ "org.vclang.psi.ext.VcCompositeElement"
                   "com.jetbrains.jetpad.vclang.term.abs.Abstract.ClassFieldImpl" ]
    mixin = "org.vclang.psi.ext.VcCoClauseImplMixin"
    recoverWhile = pipe_seq_recover
}

letClause ::= defIdentifier_letClause nameTele* typeAnnotation? FAT_ARROW expr {
    pin = 1
    implements = [ "org.vclang.psi.ext.VcCompositeElement"
                   "com.jetbrains.jetpad.vclang.term.abs.Abstract.LetClause" ]
    mixin = "org.vclang.psi.ext.VcLetClauseImplMixin"
}

private defIdentifier_letClause ::= defIdentifier {
    recoverWhile = defIdentifier_letClause_recover
}

private defIdentifier_letClause_recover ::= !(COLON | FAT_ARROW | IN_KW) & nameTele_first & statement_recover

typeAnnotation ::= COLON expr { pin = 1 }

levelExpr ::= atomLevelExpr
    | SUC_KW atomLevelExpr
    | MAX_KW atomLevelExpr atomLevelExpr {
    pin(".*") = 1
    implements = [ "org.vclang.psi.ext.VcSourceNode"
                   "com.jetbrains.jetpad.vclang.term.abs.Abstract.LevelExpression" ]
    mixin = "org.vclang.psi.ext.VcLevelExprImplMixin"
    recoverWhile = levelExpr_recover
}

private levelExpr_recover ::= !RPAREN & statement_recover

atomLevelExpr ::= LP_KW
    | LH_KW
    | NUMBER
    | LPAREN levelExpr RPAREN {
    pin(".*") = 1
    implements = [ "org.vclang.psi.ext.VcSourceNode"
                   "com.jetbrains.jetpad.vclang.term.abs.Abstract.LevelExpression" ]
    mixin = "org.vclang.psi.ext.VcAtomLevelExprImplMixin"
}

universeAppExpr ::= UNIVERSE [atomLevelExpr atomLevelExpr?] {
    pin = 1
    mixin = "org.vclang.psi.ext.VcUniverseAppExprImplMixin"
}

setUniverseAppExpr ::= SET atomLevelExpr? {
    pin = 1
    mixin = "org.vclang.psi.ext.VcSetUniverseAppExprImplMixin"
}

truncatedUniverseAppExpr ::= TRUNCATED_UNIVERSE atomLevelExpr? {
    pin = 1
    mixin = "org.vclang.psi.ext.VcTruncatedUniverseAppExprImplMixin"
}

onlyLevelExpr ::= atomOnlyLevelExpr
    | MAX_KW atomLevelExpr atomLevelExpr
    | SUC_KW atomLevelExpr {
    pin(".*") = 1
    implements = [ "org.vclang.psi.ext.VcSourceNode"
                   "com.jetbrains.jetpad.vclang.term.abs.Abstract.LevelExpression" ]
    mixin = "org.vclang.psi.ext.VcOnlyLevelExprImplMixin"
}

levelsExpr ::= levelsLevels | LPAREN levelsExpr RPAREN

private levelsLevels ::= LEVELS_KW (PROP_KW | (atomLevelExpr | UNDERSCORE) (atomLevelExpr | UNDERSCORE)) { pin = 1 }

atomOnlyLevelExpr ::= LP_KW
    | LH_KW
    | LPAREN onlyLevelExpr RPAREN {
    implements = [ "org.vclang.psi.ext.VcSourceNode"
                   "com.jetbrains.jetpad.vclang.term.abs.Abstract.LevelExpression" ]
    mixin = "org.vclang.psi.ext.VcAtomOnlyLevelExprImplMixin"
}

argumentAppExpr ::= (longName (levelsExpr | atomOnlyLevelExpr atomOnlyLevelExpr?) | atomFieldsAcc) (argument | argumentRecovery)* {
    implements = "org.vclang.psi.VcExpr"
    mixin = "org.vclang.psi.ext.VcArgumentAppExprImplMixin"
    name = "defCall"
}

fieldAcc ::= DOT NUMBER { pin = 1 }

atom ::= literal
    | tuple
    | NUMBER {
    implements = "org.vclang.psi.VcExpr"
    mixin = "org.vclang.psi.ext.VcAtomImplMixin"
}

tuple ::= LPAREN <<comma_separated_sequence tupleExpr>>? RPAREN {
    implements = "org.vclang.psi.VcExpr"
    mixin = "org.vclang.psi.ext.VcTupleImplMixin"
}

private tupleExpr ::= expr {
    recoverWhile = tupleExpr_recover
}

private tupleExpr_recover ::= !(RPAREN | COMMA) & statement_recover

atomFieldsAcc ::= atom fieldAcc* {
    pin = 1
    implements = "org.vclang.psi.VcExpr"
    mixin = "org.vclang.psi.ext.VcAtomFieldsAccImplMixin"
    recoverWhile = argument_recover
}

argument ::= atomArgument
    | newArg
    | universeAtom
    | implicitArgument
    | infixArgument
    | postfixArgument {
    implements = [ "org.vclang.psi.ext.VcCompositeElement"
                   "com.jetbrains.jetpad.vclang.term.abs.Abstract.Argument"
                   "com.jetbrains.jetpad.vclang.term.abs.Abstract.BinOpSequenceElem" ]
    mixin = "org.vclang.psi.ext.VcArgumentImplMixin"
}

private argumentRecovery ::= argument_recover {
    recoverWhile = argument_recover
}

private argument_recover ::= !(NEW_KW | NUMBER | INFIX | POSTFIX) & typeTele_recover

atomArgument ::= atomFieldsAcc {
    implements = "org.vclang.psi.ext.VcCompositeElement"
    mixin = "org.vclang.psi.ext.VcAtomArgumentImplMixin"
}

implicitArgument ::= LBRACE expr RBRACE {
    implements = "org.vclang.psi.ext.VcCompositeElement"
    mixin = "org.vclang.psi.ext.VcImplicitArgumentImplMixin"
}

infixArgument ::= INFIX {
    implements = "org.vclang.psi.VcExpr"
    mixin = "org.vclang.psi.ext.VcInfixArgumentImplMixin"
}

postfixArgument ::= POSTFIX {
    implements = "org.vclang.psi.VcExpr"
    mixin = "org.vclang.psi.ext.VcPostfixArgumentImplMixin"
}

newArg ::= NEW_KW argumentAppExpr [LBRACE <<pipe_separated_sequence coClause>>? RBRACE] {
    pin = 1
    implements = "org.vclang.psi.VcExpr"
    mixin = "org.vclang.psi.ext.VcNewArgImplMixin"
}

longName ::= refIdentifier (DOT refIdentifier)* {
    pin = 1
    implements = [ "org.vclang.psi.ext.VcSourceNode"
                   "com.jetbrains.jetpad.vclang.term.abs.Abstract.LongReference" ]
    mixin = "org.vclang.psi.ext.VcLongNameImplMixin"
}

literal ::= longName
    | PROP_KW
    | UNDERSCORE
    | goal {
    implements = "org.vclang.psi.VcExpr"
    mixin = "org.vclang.psi.ext.VcLiteralImplMixin"
}

goal ::= LGOAL defIdentifier_goal? [LBRACE expr RBRACE] RBRACE {
    pin = 1
    implements = "org.vclang.psi.ext.PsiReferable"
    mixin = "org.vclang.psi.ext.PsiReferableImpl"
}

private defIdentifier_goal ::= defIdentifier {
    recoverWhile = defIdentifier_goal_recover
}

private defIdentifier_goal_recover ::= !(LBRACE | RBRACE) & statement_recover

universeAtom ::= SET
    | UNIVERSE
    | TRUNCATED_UNIVERSE {
    implements = "org.vclang.psi.VcExpr"
    mixin = "org.vclang.psi.ext.VcUniverseAtomImplMixin"
}

nameTele ::= identifierOrUnknown
    | nameTeleExplicit
    | nameTeleImplicit {
        implements = [ "org.vclang.psi.ext.VcCompositeElement"
                       "com.jetbrains.jetpad.vclang.term.abs.Abstract.Parameter" ]
        mixin = "org.vclang.psi.ext.VcNameTeleImplMixin"
        recoverWhile = nameTele_recover
    }

private nameTeleExplicit ::= LPAREN identifierOrUnknown+ COLON expr RPAREN { pin = 1}

private nameTeleImplicit ::= LBRACE identifierOrUnknown [identifierOrUnknown* COLON expr] RBRACE { pin = 1 }

private nameTele_first ::= !(ID | UNDERSCORE | LPAREN | LBRACE)

private nameTele_recover ::= !(ID | UNDERSCORE | LPAREN | LBRACE | FAT_ARROW | COLON | PIPE | RBRACE | WITH_KW | ELIM_KW) & statement_recover

fieldTele ::= fieldTeleExplicit | fieldTeleImplicit {
        implements = [ "org.vclang.psi.ext.VcCompositeElement"
                       "com.jetbrains.jetpad.vclang.term.abs.Abstract.Parameter" ]
        mixin = "org.vclang.psi.ext.VcFieldTeleImplMixin"
        recoverWhile = fieldTele_recover
    }

private fieldTeleExplicit ::= LPAREN fieldDefIdentifier+ COLON expr RPAREN { pin = 1 }

private fieldTeleImplicit ::= LBRACE fieldDefIdentifier+ COLON expr RBRACE { pin = 2 }

private fieldTele_recover ::= !(EXTENDS_KW | FAT_ARROW | LBRACE | LPAREN) & statement_recover

typeTele ::= literal
    | universeAtom
    | typedTeleExplicit
    | typedTeleImplicit {
        implements = [ "org.vclang.psi.ext.VcCompositeElement"
                       "com.jetbrains.jetpad.vclang.term.abs.Abstract.Parameter" ]
        mixin = "org.vclang.psi.ext.VcTypeTeleImplMixin"
        recoverWhile = typeTele_recover
    }

private typedTeleExplicit ::= LPAREN typedExpr RPAREN { pin = 1 }

private typedTeleImplicit ::= LBRACE typedExpr RBRACE { pin = 1 }

private typeTele_recover ::= !(LPAREN | LBRACE | ID | COLON | WITH_KW | ELIM_KW | FAT_ARROW | RPAREN | RBRACE | PIPE | ARROW | COMMA | IN_KW | SET | UNIVERSE | TRUNCATED_UNIVERSE | PROP_KW | UNDERSCORE | LGOAL) & statement_recover

typedExpr ::= typedExprNamed | expr

private typedExprNamed ::= identifierOrUnknown+ COLON expr { pin = 2 }

identifierOrUnknown ::= defIdentifier | UNDERSCORE

fieldDefIdentifier ::= defIdentifier {
    implements = [ "org.vclang.psi.ext.PsiLocatedReferable"
                   "com.jetbrains.jetpad.vclang.term.group.Group.InternalReferable"
                   "com.jetbrains.jetpad.vclang.term.abs.Abstract.ClassField"
                   "org.vclang.psi.ext.VcReferenceElement" ]
    mixin = "org.vclang.psi.ext.impl.FieldDefIdentifierAdapter"
    stubClass = "org.vclang.psi.stubs.VcClassFieldParamStub"
    elementTypeFactory = "org.vclang.psi.stubs.StubImplementationsKt.factory"
    recoverWhile = fieldDefIdentifier_recover
}

private fieldDefIdentifier_recover ::= !(COLON | ID | EXTENDS_KW | FAT_ARROW | LBRACE | LPAREN) & topStatement_recover

defIdentifier ::= ID {
    implements = [ "org.vclang.psi.ext.PsiReferable"
                   "org.vclang.psi.ext.VcReferenceElement" ]
    mixin = "org.vclang.psi.ext.VcDefIdentifierImplMixin"
}

private defIdentifier_typeTele ::= defIdentifier {
    recoverWhile = typeTele_recover
}

refIdentifier ::= ID {
    implements = [ "org.vclang.psi.ext.VcReferenceElement"
                   "com.jetbrains.jetpad.vclang.term.abs.Abstract.Reference" ]
    mixin = "org.vclang.psi.ext.VcRefIdentifierImplMixin"
}

private meta comma_separated_sequence ::= <<p>> (COMMA <<p>>)* { pin(".*") = 1 }

private meta pipe_separated_sequence ::= pipe_def? <<p>> (pipe_def <<p>>)*<|MERGE_RESOLUTION|>--- conflicted
+++ resolved
@@ -225,29 +225,26 @@
   recoverWhile = statement_recover
 }
 
-<<<<<<< HEAD
 defClass ::= (defClassClass | defClassRecord) where? {
-=======
-defClass ::= CLASS_KW prec? defIdentifier fieldTele* [EXTENDS_KW <<comma_separated_sequence longName>>] classBody? where? {
-    pin = 1
->>>>>>> 8c6642d1
     implements = "com.jetbrains.jetpad.vclang.naming.reference.ClassReferable"
     mixin = "org.vclang.psi.ext.impl.ClassDefinitionAdapter"
     stubClass = "org.vclang.psi.stubs.VcDefClassStub"
     elementTypeFactory = "org.vclang.psi.stubs.StubImplementationsKt.factory"
 }
 
-<<<<<<< HEAD
-private defClassClass ::= CLASS_KW defClassHeader [classBodySyn | classStats] { pin = 1 }
-
-private defClassRecord ::= RECORD_KW defClassHeader classStats { pin = 1 }
+private defClassClass ::= CLASS_KW defClassHeader classBody { pin = 1 }
+
+private defClassRecord ::= RECORD_KW defClassHeader recordBody { pin = 1 }
 
 private defClassHeader ::= prec? defIdentifier fieldTele* [EXTENDS_KW <<comma_separated_sequence longName>>]
-=======
+
 private classBody ::= classBodySyn | classStats {
     recoverWhile = statement_recover
 }
->>>>>>> 8c6642d1
+
+private recordBody ::= classStats {
+    recoverWhile = statement_recover
+}
 
 defInstance ::= INSTANCE_KW defIdentifier_instance nameTele* COLON longName coClauses where? {
     pin = 1
