<idea-plugin>
    <name>Arend</name>
    <vendor>JetBrains</vendor>

    <!-- please see http://www.jetbrains.org/intellij/sdk/docs/basics/getting_started/build_number_ranges.html for description -->
    <idea-version since-build="203.5981"/>

    <!-- please see http://www.jetbrains.org/intellij/sdk/docs/basics/getting_started/plugin_compatibility.html
         on how to target different products -->
    <depends>org.jetbrains.plugins.yaml</depends>
    <depends>com.intellij.modules.java</depends>
    <depends optional="true" config-file="plugin-json.xml">com.intellij.modules.json</depends>

    <extensions defaultExtensionNs="com.intellij">

        <!-- Project -->

        <projectStructureDetector implementation="org.arend.project.ArendProjectStructureDetector"/>
        <projectImportProvider implementation="org.arend.project.ArendProjectImportProvider"/>
        <projectOpenProcessor implementation="org.arend.project.ArendProjectOpenProcessor"/>
        <projectImportBuilder implementation="org.arend.project.ArendProjectImportBuilder"/>
        <additionalLibraryRootsProvider implementation="org.arend.project.ArendPreludeLibraryRootProvider"/>

        <!-- Module -->

        <moduleType id="AREND_MODULE" implementationClass="org.arend.module.ArendModuleType"/>
        <moduleBuilder builderClass="org.arend.module.ArendModuleBuilder"/>
        <library.type implementation="org.arend.module.ArendLibraryType"/>
        <moduleConfigurationEditorProvider implementation="org.arend.module.editor.ArendModuleConfigEditorProvider"/>

        <debugger.positionManagerFactory implementation="org.arend.debug.ArendPositionManagerFactory"/>

        <programRunner implementation="org.arend.debug.ArendDebuggerRunner"/>

        <!-- Startup -->

        <postStartupActivity implementation="org.arend.ArendStartupActivity"/>

        <!-- Typed/Quote Handler -->

        <typedHandler implementation="org.arend.codeInsight.ArendTypedHandler"/>
        <lang.quoteHandler language="Arend" implementationClass="org.arend.codeInsight.ArendStringQuoteHandler"/>
        <lang.quoteHandler language="INJECTION_TEXT" implementationClass="org.arend.codeInsight.ArendStringQuoteHandler"/>
        <quoteHandler className="org.arend.codeInsight.ArendStringQuoteHandler" fileType="Arend"/>

        <!-- File Type -->

        <fileType language="Arend" implementationClass="org.arend.ArendFileType" name="Arend" extensions="ard" />

        <!-- Parser -->

        <lang.parserDefinition language="Arend" implementationClass="org.arend.parser.ArendParserDefinition"/>

        <!-- Injection -->

        <fileType language="INJECTION_TEXT" implementationClass="org.arend.injection.InjectionTextFileType" name="INJECTION_TEXT" extensions="itxt" />
        <lang.parserDefinition language="INJECTION_TEXT" implementationClass="org.arend.injection.InjectionTextParserDefinition"/>
        <lang.ast.factory language="INJECTION_TEXT" implementationClass="org.arend.injection.InjectionTextASTFactory"/>
        <multiHostInjector implementation="org.arend.injection.ArendLanguageInjector"/>

        <!-- Name Validator -->

        <lang.namesValidator language="Arend" implementationClass="org.arend.refactoring.ArendNamesValidator"/>

        <!-- Syntax Highlighter -->

        <lang.syntaxHighlighterFactory language="Arend"
                                       implementationClass="org.arend.highlight.ArendSyntaxHighlighterFactory"/>

        <highlightVisitor implementation="org.arend.highlight.ArendRainbowVisitor"/>

        <!-- Commenter -->

        <lang.commenter language="Arend" implementationClass="org.arend.commenter.ArendCommenter"/>

        <!-- Matchers -->

        <lang.braceMatcher language="Arend" implementationClass="org.arend.ArendBraceMatcher"/>

        <!-- Documentation -->

        <lang.documentationProvider language="Arend"
                                    implementationClass="org.arend.ArendDocumentationProvider"/>

        <lang.documentationProvider language="INJECTION_TEXT"
                                    implementationClass="org.arend.injection.PsiInjectionTextDocumentationProvider"/>

        <lang.implementationTextSelectioner language="Arend"
                                            implementationClass="org.arend.ArendImplementationTextSelectioner"/>

        <!-- Structure View -->

        <lang.psiStructureViewFactory language="Arend"
                                      implementationClass="org.arend.structure.ArendPsiStructureViewFactory"/>

        <!-- Hierarchy -->

        <callHierarchyProvider language="Arend" implementationClass="org.arend.hierarchy.call.ArendCallHierarchyProvider"/>
        <typeHierarchyProvider language="Arend" implementationClass="org.arend.hierarchy.clazz.ArendClassHierarchyProvider"/>

        <!-- Usages Provider -->

        <referencesSearch implementation="org.arend.search.ArendCustomSearcher"/>

        <lang.findUsagesProvider language="Arend"
                                 implementationClass="org.arend.search.ArendFindUsagesProvider"/>

        <fileStructureGroupRuleProvider
                implementation="org.arend.search.ArendDefGroupingRuleProvider" />

        <usageTypeProvider implementation="org.arend.search.ArendUsageTypeProvider"/>

        <!--fileStructureGroupRuleProvider
                implementation="org.arend.search.ArendDefClassGroupingRuleProvider" />
        <fileStructureGroupRuleProvider
                implementation="org.arend.search.ArendDefDataGroupingRuleProvider"/>
        <fileStructureGroupRuleProvider
                implementation="org.arend.search.ArendDefFunctionGroupingRuleProvider">
        <fileStructureGroupRuleProvider
                implementation="org.arend.search.ArendClassFieldGroupingRuleProvider"/>
        <fileStructureGroupRuleProvider
                implementation="org.arend.search.ArendDefInstanceGroupingRuleProvider"/>
        <fileStructureGroupRuleProvider
                implementation="org.arend.search.ArendConstructorGroupingRuleProvider"-->

        <targetElementEvaluator language="Arend" implementationClass="org.arend.highlight.ArendTargetElementEvaluator"/>

        <!-- Navigation -->

        <gotoClassContributor implementation="org.arend.navigation.ArendClassNavigationContributor"/>
        <gotoSymbolContributor implementation="org.arend.navigation.ArendSymbolNavigationContributor"/>
        <gotoFileContributor implementation="org.arend.navigation.ArendPreludeFileNavigationContributor"/>

        <!-- Hints -->

        <declarationRangeHandler key="org.arend.lang.core.psi.ArendDefClass"
                                 implementationClass="org.arend.codeInsight.ArendDeclarationRangeHandler"/>
        <declarationRangeHandler key="org.arend.lang.core.psi.ArendDefData"
                                 implementationClass="org.arend.codeInsight.ArendDeclarationRangeHandler"/>
        <declarationRangeHandler key="org.arend.lang.core.psi.ArendDefInstance"
                                 implementationClass="org.arend.codeInsight.ArendDeclarationRangeHandler"/>
        <declarationRangeHandler key="org.arend.lang.core.psi.ArendDefFunction"
                                 implementationClass="org.arend.codeInsight.ArendDeclarationRangeHandler"/>

        <!-- Formatter -->

        <lang.formatter language="Arend" implementationClass="org.arend.formatting.ArendFormattingModelBuilder"/>
        <langCodeStyleSettingsProvider implementation="org.arend.formatting.ArendCodeStyleSettingsProvider"/>
        <editor.backspaceModeOverride language="Arend" implementationClass="org.arend.formatting.ArendBackspaceDisabler"/>
        <enterHandlerDelegate implementation="org.arend.formatting.ArendEnterAtIndentHandler" order="first"/>

        <!-- Code Insight -->

        <codeInsight.parameterInfo language="Arend" implementationClass="org.arend.codeInsight.ArendParameterInfoHandler"/>

        <completion.contributor language="Arend" implementationClass="org.arend.codeInsight.completion.ArendCompletionContributor"/>
        <completion.contributor language="Arend" implementationClass="org.arend.codeInsight.completion.ArendNoVariantsDelegator"/>

        <completion.confidence language="Arend" implementationClass="org.arend.codeInsight.completion.ArendCompletionConfidence" id="arendCompletion" />

        <!-- Support arend.yaml -->

        <completion.contributor language="yaml" implementationClass="org.arend.yaml.codeInsight.YAMLCompletionContributor"/>

        <annotator language="yaml" implementationClass="org.arend.yaml.codeInsight.YAMLHighlightingAnnotator"/>

        <psi.referenceContributor language="yaml" implementation="org.arend.yaml.codeInsight.YAMLReferenceContributor"/>

        <!-- Intention Actions -->
        <intentionAction>
            <className>org.arend.intention.ImplementFieldsInNewExprIntention</className>
            <category>Arend</category>
        </intentionAction>

        <intentionAction>
            <className>org.arend.intention.ImplementFieldsInCoClauseIntention</className>
            <category>Arend</category>
        </intentionAction>

        <intentionAction>
            <className>org.arend.intention.SplitAtomPatternIntention</className>
            <category>Arend</category>
        </intentionAction>

        <intentionAction>
            <className>org.arend.intention.ReplaceWithNormalFormIntention</className>
            <category>Arend</category>
        </intentionAction>

        <intentionAction>
            <className>org.arend.intention.WrapInGoalIntention</className>
            <category>Arend</category>
        </intentionAction>

        <intentionAction>
            <className>org.arend.intention.ReplaceMetaWithResultIntention</className>
            <category>Arend</category>
        </intentionAction>

        <intentionAction>
<<<<<<< HEAD
            <className>org.arend.intention.ReplaceWithShortNameIntention</className>
=======
            <className>org.arend.intention.SwapInfixOperatorArgumentsIntention</className>
>>>>>>> a663912b
            <category>Arend</category>
        </intentionAction>

        <!-- <highlightRangeExtension implementation="org.arend.annotation.ArendHighlightRangeExtension"/> -->

        <daemon.changeLocalityDetector implementation="org.arend.highlight.ArendChangeLocalityDetector"/>

        <!-- Line Marker Providers -->

        <runLineMarkerContributor language="Arend"
                                  implementationClass="org.arend.typechecking.execution.TypeCheckRunLineMarkerContributor"/>

        <codeInsight.lineMarkerProvider language="Arend" implementationClass="org.arend.codeInsight.ArendLineMarkerProvider"/>

        <!-- Color Settings -->

        <colorSettingsPage implementation="org.arend.editor.ArendColorSettingsPage"/>

        <!-- Folding -->

        <lang.foldingBuilder language="Arend" implementationClass="org.arend.folding.ArendFoldingBuilder"/>
        <lang.foldingBuilder language="Arend" implementationClass="org.arend.folding.ImportFoldingBuilder"/>

        <!-- Refactoring -->

        <renameInputValidator implementation="org.arend.refactoring.ArendRenameInputValidator"/>
        <!-- Renaming of files -->
        <renamePsiElementProcessor implementation="org.arend.refactoring.ArendRenamePsiElementProcessor" />
        <moveFileHandler implementation="org.arend.refactoring.ArendMoveFileHandler"/>
        <refactoring.moveHandler implementation="org.arend.refactoring.move.ArendMoveHandlerDelegate"/>
        <renameHandler implementation="org.arend.refactoring.ArendRenameModuleHandler"/>
        <!-- Renaming of referables with aliases -->
        <renameHandler implementation="org.arend.refactoring.rename.ArendGlobalReferableRenameHandler"/>
        <nameSuggestionProvider implementation="org.arend.refactoring.rename.ArendAliasNameSuggestionProvider"/>
        <lang.refactoringSupport language="Arend" implementationClass="org.arend.refactoring.rename.ArendRefactoringSupportProvider"/>

        <!-- Notification groups -->

        <notificationGroup id="Arend Error Messages" displayType="STICKY_BALLOON" />
        <notificationGroup id="Arend Warning Messages" displayType="BALLOON" />
        <notificationGroup id="Arend Info Messages" displayType="NONE" />
        <notificationGroup id="Arend Reload" displayType="STICKY_BALLOON" />
        <notificationGroup id="Arend Library Update" displayType="STICKY_BALLOON" />

        <!-- Run Configurations -->

        <programRunner implementation="org.arend.typechecking.execution.TypeCheckRunner"/>
        <configurationType
                implementation="org.arend.typechecking.execution.configurations.TypecheckRunConfigurationType"/>
        <runConfigurationProducer
                implementation="org.arend.typechecking.execution.TypecheckRunConfigurationProducer"/>

        <!-- Indices -->

        <stubIndex implementation="org.arend.psi.stubs.index.ArendNamedElementIndex"/>
        <stubIndex implementation="org.arend.psi.stubs.index.ArendDefinitionIndex"/>
        <stubIndex implementation="org.arend.psi.stubs.index.ArendGotoClassIndex"/>
        <stubIndex implementation="org.arend.psi.stubs.index.ArendFileIndex"/>

        <stubElementTypeHolder class="org.arend.psi.ArendElementTypes"/>

        <!-- Lookup Filters -->

        <lookup.charFilter implementation="org.arend.codeInsight.ArendCharFilter"/>

        <!-- Highlight Filter -->

        <problemFileHighlightFilter implementation="org.arend.highlight.ArendProblemHighlightFilter"/>

        <!-- Order Root types -->

        <orderRootType implementation="org.arend.module.orderRoot.ArendConfigOrderRootType"/>
        <OrderRootTypeUI key="AREND_CONFIG" implementationClass="org.arend.module.orderRoot.ArendConfigOrderRootTypeUIFactory"/>

        <!-- Services -->

        <projectService serviceImplementation="org.arend.typechecking.TypeCheckingService"/>

        <projectService serviceImplementation="org.arend.typechecking.BinaryFileSaver"/>

        <projectService serviceImplementation="org.arend.search.ClassDescendantsSearch"/>

        <projectService serviceImplementation="org.arend.resolving.ArendResolveCache"/>

        <projectService serviceImplementation="org.arend.toolWindow.errors.ArendMessagesService"/>

        <projectService serviceImplementation="org.arend.typechecking.error.ErrorService"/>

        <projectService serviceImplementation="org.arend.psi.listener.ArendPsiChangeService"/>

        <applicationService serviceImplementation="org.arend.typechecking.DefinitionBlacklistService"/>

        <moduleService serviceImplementation="org.arend.module.config.ArendModuleConfigService"/>

        <applicationService serviceImplementation="org.arend.settings.ArendSettings"/>

        <projectService serviceImplementation="org.arend.settings.ArendProjectSettings"/>

        <projectService serviceImplementation="org.arend.highlight.ArendPassFactoryService"/>

        <projectService serviceImplementation="org.arend.toolWindow.repl.ArendReplService"/>

        <projectService serviceImplementation="org.arend.ui.impl.session.ArendSessionsService"/>

        <projectService serviceImplementation="org.arend.ui.console.ArendConsoleService"/>

        <projectService serviceImplementation="org.arend.typechecking.TypecheckingTaskQueue"/>

        <!-- Task Execution Listener -->

        <externalSystemTaskNotificationListener implementation="org.arend.typechecking.ArendExtensionChangeListener"/>

        <applicationService serviceImplementation="org.arend.typechecking.ArendExtensionChangeListener"/>

        <!-- Configuration Options -->

        <editorSmartKeysConfigurable instance="org.arend.editor.ArendSmartKeysConfigurable"/>
        <autoImportOptionsProvider instance="org.arend.editor.ArendAutoImportConfigurable"/>
        <applicationConfigurable groupId="language" displayName="Arend" id="preferences.language.Arend" instance="org.arend.editor.ArendConfigurable"/>

        <!-- Highlighting Pass Factories -->

        <highlightingPassFactory implementation="org.arend.highlight.ArendHighlightingPassFactory"/>
        <highlightingPassFactory implementation="org.arend.highlight.TypecheckerPassFactory"/>
        <highlightingPassFactory implementation="org.arend.injection.InjectionHighlightingPassFactory"/>

        <!-- Tool Windows -->

        <toolWindow id="Arend Errors" anchor="bottom" factoryClass="org.arend.toolWindow.errors.ArendMessagesFactory"/>

        <!-- Search everywhere contributor-->
        <searchEverywhereContributor implementation="org.arend.actions.ArendSECFactory" />
    </extensions>

    <actions>
        <action id="Arend.NewArendFile"
                class="org.arend.actions.ArendCreateFileAction"
                text="Arend File"
                description="Create new Arend file">
            <add-to-group group-id="NewGroup" anchor="before" relative-to-action="NewFile"/>
        </action>

        <action id="Arend.PinErrorMessage"
                class="org.arend.toolWindow.errors.ArendPinErrorAction"
                text="Pin Error Message"
                description="Pin error message">
            <keyboard-shortcut keymap="$default" first-keystroke="control shift Y"/>
        </action>

        <action id="Arend.ReloadLibrary"
                class="org.arend.module.ReloadLibrariesAction"
                text="Reload Arend Libraries">
            <add-to-group group-id="ProjectViewPopupMenu" anchor="after" relative-to-action="ProjectViewPopupMenuModifyGroup"/>
        </action>

        <action id="Arend.GotoNextError"
                class="org.arend.actions.ArendGotoNextErrorAction"
                text="Goto Next Error"
                description="Moves the cursor to the next error">
            <keyboard-shortcut keymap="$default" first-keystroke="alt F2"/>
        </action>

        <action id="Arend.GotoPreviousError"
                class="org.arend.actions.ArendGotoPreviousErrorAction"
                text="Goto Previous Error"
                description="Moves the cursor to the previous error">
            <keyboard-shortcut keymap="$default" first-keystroke="alt shift F2"/>
        </action>

        <action id="Arend.ShowExpr.Type"
                class="org.arend.actions.ArendShowTypeAction"
                text="Show Expression Type"
                description="Show type of the selected expression">
            <keyboard-shortcut keymap="$default" first-keystroke="control shift P"/>
        </action>

        <action id="Arend.ShowExpr.NormalForm"
                class="org.arend.actions.ArendShowNormalFormAction"
                text="Show Elaborated Expression"
                description="Show the elaborated form of the selected expression">
            <keyboard-shortcut keymap="$default" first-keystroke="control shift O"/>
        </action>

        <action id="Arend.Repl.Show"
                class="org.arend.toolWindow.repl.ArendShowReplAction"
                text="Show Arend REPL"
                description="Display the Arend REPL as a tool window">
            <add-to-group group-id="ToolsMenu" anchor="last"/>
        </action>

        <action id="Arend.Repl.OpenFile"
                class="org.arend.actions.ArendOpenInReplAction"
                text="REPL"
                description="Open the Arend REPL and \import the current file if not loaded">
            <add-to-group group-id="RevealGroup" anchor="last"/>
            <add-to-group group-id="TouchBarDefault_alt" anchor="last"/>
        </action>

        <action id="Arend.Config.ToggleNormalize"
                text="Toggle Normalization"
                description="Toggle normalization in popup actions"
                class="org.arend.actions.ArendNormalizeToggleAction"/>

        <action class="org.arend.actions.GotoArendFileAction"
                text="Goto Arend File"
                description="Go to Arend file">
            <add-to-group group-id="GoToTargetEx" anchor="last" />
        </action>

        <group id="ToolbarArendGroup"
               class="org.arend.actions.ArendToolbarGroup"
               text="Arend Editor Toolbar"
               description="Arend editor toolbar">
            <add-to-group group-id="NavBarToolBar"
                          relative-to-action="ToolbarRunGroup" anchor="after"/>
        </group>
    </actions>

</idea-plugin><|MERGE_RESOLUTION|>--- conflicted
+++ resolved
@@ -198,11 +198,12 @@
         </intentionAction>
 
         <intentionAction>
-<<<<<<< HEAD
             <className>org.arend.intention.ReplaceWithShortNameIntention</className>
-=======
+            <category>Arend</category>
+        </intentionAction>
+
+        <intentionAction>
             <className>org.arend.intention.SwapInfixOperatorArgumentsIntention</className>
->>>>>>> a663912b
             <category>Arend</category>
         </intentionAction>
 
