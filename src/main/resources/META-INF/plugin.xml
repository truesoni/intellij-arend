<idea-plugin>
    <id>org.arend.lang</id>
    <name>Arend</name>
    <version>1.0.0</version>
    <vendor>JetBrains</vendor>

    <description><![CDATA[
      <a href="https://arend-lang.github.io/">Arend</a> is a proof assistant based on homotopy type theory.
      This plugin adds support for the Arend language.
      To learn more about this plugin, visit the <a href="https://arend-lang.github.io/about/intellij-features">website</a>.
    ]]></description>

    <change-notes><![CDATA[
      The first stable release. It implements the following features:
      <ul>
        <li>Syntax highlighting</li>
        <li>Code completion</li>
        <li>Find usages</li>
        <li>Quick documentation</li>
        <li>Parameter hints</li>
        <li>Class hierarchy</li>
        <li>Code formatter</li>
        <li>Auto import</li>
        <li>"Implement missing fields" quick fix</li>
        <li>Move Refactoring</li>
        <li>Incremental typechecking</li>
      </ul>
    ]]>
    </change-notes>

    <!-- please see http://www.jetbrains.org/intellij/sdk/docs/basics/getting_started/build_number_ranges.html for description -->
    <idea-version since-build="192.5118"/>

    <!-- please see http://www.jetbrains.org/intellij/sdk/docs/basics/getting_started/plugin_compatibility.html
         on how to target different products -->
    <depends>org.jetbrains.plugins.yaml</depends>

    <extensions defaultExtensionNs="com.intellij">

        <!-- Module -->

        <moduleType id="AREND_MODULE" implementationClass="org.arend.module.ArendModuleType"/>
        <moduleBuilder builderClass="org.arend.module.util.ArendModuleBuilder"/>
        <projectStructureDetector
                implementation="org.arend.module.util.ArendProjectStructureDetector"/>
        <library.type implementation="org.arend.module.ArendLibraryType"/>
        <sdkType implementation="org.arend.module.ArendSdkType"/>
        <moduleConfigurationEditorProvider implementation="org.arend.module.util.ArendModuleConfigEditorProvider"/>

        <!-- Startup -->

        <postStartupActivity implementation="org.arend.ArendStartupActivity"/>

        <!-- Typed Handler -->

        <typedHandler implementation="org.arend.codeInsight.ArendTypedHandler"/>

        <!-- File Type -->

        <fileType language="Arend" implementationClass="org.arend.ArendFileType" name="Arend" extensions="ard" />

        <!-- Parser -->

        <lang.parserDefinition language="Arend"
                               implementationClass="org.arend.parser.ArendParserDefinition"/>

        <!-- Name Validator -->

        <lang.namesValidator language="Arend" implementationClass="org.arend.refactoring.ArendNamesValidator"/>

        <!-- Syntax Highlighter -->

        <lang.syntaxHighlighterFactory language="Arend"
                                       implementationClass="org.arend.highlight.ArendSyntaxHighlighterFactory"/>

        <!-- Commenter -->

        <lang.commenter language="Arend" implementationClass="org.arend.commenter.ArendCommenter"/>

        <!-- Matchers -->

        <lang.braceMatcher language="Arend" implementationClass="org.arend.ArendBraceMatcher"/>

        <!-- Documentation -->

        <lang.documentationProvider language="Arend"
                                    implementationClass="org.arend.ArendDocumentationProvider"/>

        <lang.implementationTextSelectioner language="Arend"
                                            implementationClass="org.arend.ArendImplementationTextSelectioner"/>

        <!-- Structure View -->

        <lang.psiStructureViewFactory language="Arend"
                                      implementationClass="org.arend.structure.ArendPsiStructureViewFactory"/>

        <!-- Hierarchy -->

        <callHierarchyProvider language="Arend" implementationClass="org.arend.hierarchy.call.ArendCallHierarchyProvider"/>
        <typeHierarchyProvider language="Arend" implementationClass="org.arend.hierarchy.clazz.ArendClassHierarchyProvider"/>

        <!-- Usages Provider -->

        <referencesSearch implementation="org.arend.search.ArendCustomSearcher"/>

        <lang.findUsagesProvider language="Arend"
                                 implementationClass="org.arend.search.ArendFindUsagesProvider"/>

        <fileStructureGroupRuleProvider
                implementation="org.arend.search.ArendDefGroupingRuleProvider" />

        <usageTypeProvider implementation="org.arend.search.ArendUsageTypeProvider"/>

        <!--fileStructureGroupRuleProvider
                implementation="org.arend.search.ArendDefClassGroupingRuleProvider" />
        <fileStructureGroupRuleProvider
                implementation="org.arend.search.ArendDefDataGroupingRuleProvider"/>
        <fileStructureGroupRuleProvider
                implementation="org.arend.search.ArendDefFunctionGroupingRuleProvider">
        <fileStructureGroupRuleProvider
                implementation="org.arend.search.ArendClassFieldGroupingRuleProvider"/>
        <fileStructureGroupRuleProvider
                implementation="org.arend.search.ArendDefInstanceGroupingRuleProvider"/>
        <fileStructureGroupRuleProvider
                implementation="org.arend.search.ArendConstructorGroupingRuleProvider"-->

        <!-- Navigation -->

        <gotoClassContributor implementation="org.arend.navigation.ArendClassNavigationContributor"/>
        <gotoSymbolContributor
                implementation="org.arend.navigation.ArendSymbolNavigationContributor"/>

        <!-- Hints -->

        <declarationRangeHandler key="org.arend.lang.core.psi.ArendDefClass"
                                 implementationClass="org.arend.codeInsight.ArendDeclarationRangeHandler"/>
        <declarationRangeHandler key="org.arend.lang.core.psi.ArendDefData"
                                 implementationClass="org.arend.codeInsight.ArendDeclarationRangeHandler"/>
        <declarationRangeHandler key="org.arend.lang.core.psi.ArendDefInstance"
                                 implementationClass="org.arend.codeInsight.ArendDeclarationRangeHandler"/>
        <declarationRangeHandler key="org.arend.lang.core.psi.ArendDefFunction"
                                 implementationClass="org.arend.codeInsight.ArendDeclarationRangeHandler"/>

        <!-- Formatter -->

        <lang.formatter language="Arend" implementationClass="org.arend.formatting.ArendFormattingModelBuilder"/>
        <codeStyleSettingsProvider implementation="org.arend.formatting.ArendCodeStyleSettingsProvider"/>
        <langCodeStyleSettingsProvider implementation="org.arend.formatting.ArendLanguageCodeStyleSettingsProvider"/>
        <editor.backspaceModeOverride language="Arend" implementationClass="org.arend.formatting.ArendBackspaceDisabler"/>
        <enterHandlerDelegate implementation="org.arend.formatting.ArendEnterAtIndentHandler" order="first"/>

        <!-- Code Insight -->

        <codeInsight.parameterInfo language="Arend" implementationClass="org.arend.codeInsight.ArendParameterInfoHandler"/>

        <completion.contributor language="Arend" implementationClass="org.arend.codeInsight.completion.ArendCompletionContributor"/>

        <completion.confidence language="Arend" implementationClass="org.arend.codeInsight.completion.ArendCompletionConfidence" id="arendCompletion" />

        <completion.contributor language="yaml" implementationClass="org.arend.codeInsight.completion.YAMLCompletionContributor"/>

        <!-- Annotation -->

        <annotator language="yaml" implementationClass="org.arend.annotation.YAMLHighlightingAnnotator"/>

        <!-- Intention Actions -->
        <intentionAction>
            <className>org.arend.intention.ImplementFieldsInNewExprIntention</className>
            <category>Arend</category>
        </intentionAction>

        <intentionAction>
            <className>org.arend.intention.ImplementFieldsInCoClauseIntention</className>
            <category>Arend</category>
        </intentionAction>

        <!-- <highlightRangeExtension implementation="org.arend.annotation.ArendHighlightRangeExtension"/> -->

        <daemon.changeLocalityDetector implementation="org.arend.highlight.ArendChangeLocalityDetector"/>

        <!-- Line Marker Providers -->

        <runLineMarkerContributor language="Arend"
                                  implementationClass="org.arend.typechecking.execution.TypeCheckRunLineMarkerContributor"/>

        <!-- Color Settings -->

        <colorSettingsPage implementation="org.arend.editor.ArendColorSettingsPage"/>

        <!-- Folding -->

        <lang.foldingBuilder language="Arend" implementationClass="org.arend.folding.ArendFoldingBuilder"/>
        <lang.foldingBuilder language="Arend" implementationClass="org.arend.folding.ImportFoldingBuilder"/>

        <!-- Refactoring -->

        <renameInputValidator implementation="org.arend.refactoring.ArendRenameInputValidator"/>
        <lang.refactoringSupport language="Arend" implementationClass="org.arend.refactoring.ArendRefactoringSupportProvider"/>
        <renamePsiElementProcessor implementation="org.arend.refactoring.ArendRenamePsiElementProcessor" />
        <moveFileHandler implementation="org.arend.refactoring.ArendMoveFileHandler"/>
        <refactoring.moveHandler implementation="org.arend.refactoring.move.ArendMoveHandlerDelegate"/>
        <renameHandler implementation="org.arend.refactoring.ArendRenameModuleHandler"/>

        <!-- Run Configurations -->

        <programRunner implementation="org.arend.typechecking.execution.TypeCheckRunner"/>
        <configurationType
                implementation="org.arend.typechecking.execution.configurations.TypecheckRunConfigurationType"/>
        <runConfigurationProducer
                implementation="org.arend.typechecking.execution.TypecheckRunConfigurationProducer"/>

        <!-- Indices -->

        <stubIndex implementation="org.arend.psi.stubs.index.ArendNamedElementIndex"/>
        <stubIndex implementation="org.arend.psi.stubs.index.ArendDefinitionIndex"/>
        <stubIndex implementation="org.arend.psi.stubs.index.ArendGotoClassIndex"/>

        <stubElementTypeHolder class="org.arend.psi.ArendElementTypes"/>

        <!-- Lookup Filters -->

        <lookup.charFilter implementation="org.arend.codeInsight.ArendCharFilter"/>

        <!-- Highlight Filter -->

        <problemFileHighlightFilter implementation="org.arend.highlight.ArendProblemHighlightFilter"/>

        <!-- Services -->

        <projectService serviceInterface="org.arend.typechecking.TypeCheckingService"
                        serviceImplementation="org.arend.typechecking.TypeCheckingServiceImpl"/>

        <projectService serviceImplementation="org.arend.typechecking.BinaryFileSaver"/>

        <projectService serviceInterface="org.arend.resolving.ArendResolveCache"
                        serviceImplementation="org.arend.resolving.ArendResolveCacheImpl"/>

<<<<<<< HEAD
        <projectService serviceImplementation="org.arend.toolWindow.ArendMessagesView"/>

        <projectService serviceImplementation="org.arend.typechecking.error.ErrorService"/>
=======
        <projectService serviceImplementation="org.arend.psi.listener.ArendPsiListenerService"/>
>>>>>>> 5e0f2b1b

        <applicationService serviceImplementation="org.arend.typechecking.DefinitionBlacklistService"/>

        <moduleService serviceImplementation="org.arend.module.config.ArendModuleConfigService"/>

        <!-- Configuration Options -->

        <applicationService serviceImplementation="org.arend.editor.ArendOptions"/>
        <editorSmartKeysConfigurable instance="org.arend.editor.ArendSmartKeysConfigurable"/>
        <autoImportOptionsProvider instance="org.arend.editor.ArendAutoImportConfigurable"/>
        <applicationConfigurable groupId="language" displayName="Arend" id="preferences.language.Arend" instance="org.arend.editor.ArendConfigurable"/>

        <!-- Tool Windows -->

        <toolWindow id="Arend Errors" anchor="bottom" factoryClass="org.arend.toolWindow.ArendMessagesFactory"/>
    </extensions>

    <project-components>
        <component>
            <implementation-class>org.arend.highlight.ArendHighlightingPassFactory</implementation-class>
        </component>
        <component>
            <implementation-class>org.arend.highlight.TypecheckerPassFactory</implementation-class>
        </component>
        <component>
            <implementation-class>org.arend.highlight.SilentTypecheckerPassFactory</implementation-class>
        </component>
    </project-components>

    <actions>
        <action id="Arend.NewArendFile"
                class="org.arend.actions.ArendCreateFileAction"
                text="Arend File"
                description="Create new Arend file">
            <add-to-group group-id="NewGroup" anchor="before" relative-to-action="NewFile"/>
        </action>

    </actions>

</idea-plugin><|MERGE_RESOLUTION|>--- conflicted
+++ resolved
@@ -235,13 +235,11 @@
         <projectService serviceInterface="org.arend.resolving.ArendResolveCache"
                         serviceImplementation="org.arend.resolving.ArendResolveCacheImpl"/>
 
-<<<<<<< HEAD
         <projectService serviceImplementation="org.arend.toolWindow.ArendMessagesView"/>
 
         <projectService serviceImplementation="org.arend.typechecking.error.ErrorService"/>
-=======
+
         <projectService serviceImplementation="org.arend.psi.listener.ArendPsiListenerService"/>
->>>>>>> 5e0f2b1b
 
         <applicationService serviceImplementation="org.arend.typechecking.DefinitionBlacklistService"/>
 
