--- conflicted
+++ resolved
@@ -3,11 +3,7 @@
     <vendor>JetBrains</vendor>
 
     <!-- please see http://www.jetbrains.org/intellij/sdk/docs/basics/getting_started/build_number_ranges.html for description -->
-<<<<<<< HEAD
-    <idea-version since-build="231.7515.13"/>
-=======
     <idea-version since-build="233.9102.97"/>
->>>>>>> eb537bb5
 
     <!-- please see http://www.jetbrains.org/intellij/sdk/docs/basics/getting_started/plugin_compatibility.html
          on how to target different products -->
