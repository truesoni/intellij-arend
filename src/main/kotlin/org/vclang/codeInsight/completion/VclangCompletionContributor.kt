--- conflicted
+++ resolved
@@ -150,7 +150,7 @@
             override fun computePrefix(parameters: CompletionParameters, resultSet: CompletionResultSet): String =
                     super.computePrefix(parameters, resultSet).replace(Regex("\\\\[0-9]+-?"), "")
         }))
-        
+
         extend(CompletionType.BASIC, LPH_CONTEXT, ProviderWithCondition({ cP, pC ->
             val pp = cP.position.parent.parent
             when (pp) {
@@ -166,7 +166,7 @@
                 else ->false
             }
         }, KeywordCompletionProvider(LPH_KW_LIST)))
-        
+
         extend(CompletionType.BASIC, LPH_LEVEL_CONTEXT, KeywordCompletionProvider(LPH_LEVEL_KWS))
 
         fun pairingWordCondition (condition: (PsiElement?) -> Boolean, cp: CompletionProvider<CompletionParameters>) = ProviderWithCondition({cP, _ ->
@@ -276,15 +276,8 @@
     }
 
     companion object {
-<<<<<<< HEAD
-        val FIXITY_KWS = listOf(INFIX_LEFT_KW, INFIX_RIGHT_KW, INFIX_NON_KW, NON_ASSOC_KW, LEFT_ASSOC_KW, RIGHT_ASSOC_KW)
-        val STATEMENT_KWS = listOf(FUNCTION_KW, DATA_KW, CLASS_KW, RECORD_KW, INSTANCE_KW, TRUNCATED_KW, OPEN_KW)
-        val GLOBAL_STATEMENT_KWS = STATEMENT_KWS + singletonList(IMPORT_KW)
-
-        const val KEYWORD_PRIORITY = 10.0
-=======
         val FIXITY_KWS = listOf(INFIX_LEFT_KW, INFIX_RIGHT_KW, INFIX_NON_KW, NON_ASSOC_KW, LEFT_ASSOC_KW, RIGHT_ASSOC_KW).map { it.toString() }
-        val STATEMENT_WT_KWS = listOf(FUNCTION_KW, DATA_KW, CLASS_KW, INSTANCE_KW, OPEN_KW).map {it.toString()}
+        val STATEMENT_WT_KWS = listOf(FUNCTION_KW, DATA_KW, CLASS_KW, RECORD_KW, INSTANCE_KW, OPEN_KW).map {it.toString()}
         val DATA_UNIVERSE_KW = listOf("\\Type", "\\Set", PROP_KW.toString(), "\\oo-Type")
         val BASIC_EXPRESSION_KW = listOf(PI_KW, SIGMA_KW, LAM_KW, LET_KW, CASE_KW).map { it.toString() }
         val LEVEL_KWS = listOf(MAX_KW, SUC_KW).map { it.toString() }
@@ -313,7 +306,6 @@
         val LPH_LEVEL_KWS = LPH_KW_LIST + LEVEL_KWS
 
         const val KEYWORD_PRIORITY = 0.0
->>>>>>> 8c6642d1
 
         private fun afterLeaf(et: IElementType) = PlatformPatterns.psiElement().afterLeaf(PlatformPatterns.psiElement(et))
         private fun ofType(vararg types: IElementType) = or(*types.map { PlatformPatterns.psiElement(it) }.toTypedArray())
