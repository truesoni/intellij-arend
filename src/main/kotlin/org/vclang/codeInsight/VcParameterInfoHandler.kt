package org.vclang.codeInsight

import com.intellij.codeInsight.lookup.LookupElement
import com.intellij.lang.parameterInfo.*
import com.intellij.psi.PsiElement
import com.intellij.psi.PsiFile
import com.intellij.psi.PsiWhiteSpace
import com.intellij.psi.util.PsiTreeUtil
import com.jetbrains.jetpad.vclang.error.DummyErrorReporter
import com.jetbrains.jetpad.vclang.naming.BinOpParser
import com.jetbrains.jetpad.vclang.naming.reference.GlobalReferable
import com.jetbrains.jetpad.vclang.naming.reference.Referable
<<<<<<< HEAD
import com.jetbrains.jetpad.vclang.naming.reference.UnresolvedReference
import com.jetbrains.jetpad.vclang.naming.scope.Scope
import com.jetbrains.jetpad.vclang.term.Fixity
=======
import com.jetbrains.jetpad.vclang.naming.reference.converter.IdReferableConverter
>>>>>>> 5ae55b6e
import com.jetbrains.jetpad.vclang.term.abs.Abstract
import com.jetbrains.jetpad.vclang.term.abs.BaseAbstractExpressionVisitor
import com.jetbrains.jetpad.vclang.term.abs.ConcreteBuilder
import com.jetbrains.jetpad.vclang.term.concrete.Concrete
import org.vclang.psi.VcArgument
import org.vclang.psi.VcArgumentAppExpr
import org.vclang.psi.VcExpr
import org.vclang.psi.VcTypeTele
import org.vclang.psi.ext.VcSourceNode

class VcParameterInfoHandler: ParameterInfoHandler<Abstract.Reference, List<Abstract.Parameter>> {
    // private var lastAppExpr: VcArgumentAppExpr? = null

    override fun getParameterCloseChars(): String? {
        return ParameterInfoUtils.DEFAULT_PARAMETER_CLOSE_CHARS
    }

    override fun updateUI(p: List<Abstract.Parameter>?, context: ParameterInfoUIContext) {
        //val types = p?.map { Array(it.referableList.size, {_ -> ConcreteBuilder.convertExpression(it.type).toString()}) }?.toTypedArray()?.flatten()
        if (p == null) return
        // val params = ConcreteBuilder.convertParams(p)
        var curOffset = 0
        var text = ""
        var hlStart = -1; var hlEnd = -1
        var ind = 0
        for (pm in p) {
            // val tele = if (pm is Concrete.TelescopeParameter) Array(pm.referableList.size, {_ -> pm.type}) else arrayOf(pm)
            val nameTypeList = mutableListOf<Pair<String?, String>>()
            val vars = pm.referableList
            if (!vars.isEmpty()) {
<<<<<<< HEAD
                vars.mapTo(nameTypeList) {
                    Pair(it?.textRepresentation() ?: "_", ConcreteBuilder.convertExpression(pm.type).toString()) }
=======
                vars.mapTo(nameTypeList) { Pair(it.textRepresentation(), ConcreteBuilder.convertExpression(IdReferableConverter.INSTANCE, pm.type).toString()) }
>>>>>>> 5ae55b6e
            } else {
                nameTypeList.add(Pair("_", ConcreteBuilder.convertExpression(IdReferableConverter.INSTANCE, pm.type).toString()))
            }
            for (v in nameTypeList) {
                if (text != "") {
                    text += ", "
                }
                var varText = v.first + ":" + v.second
                if (!pm.isExplicit) {
                    varText = "{$varText}"
                }
                text += varText
                if (ind == context.currentParameterIndex) {
                    hlStart = curOffset
                    hlEnd = text.length + 1
                }
                curOffset = text.length + 2
                ++ind
            }
        }
        context.setupUIComponentPresentation(text, hlStart, hlEnd, true, false, false, context.defaultParameterColor)
    }

    override fun findElementForParameterInfo(context: CreateParameterInfoContext): Abstract.Reference? {
        val offset = adjustOffset(context.file, context.editor.caretModel.offset)
        val appExprInfo = findAppExpr(context.file, offset)
        val ref = appExprInfo?.second
        val referable = ref?.referent?.let{ resolveIfNeeded(it, (ref as VcSourceNode).scope) }
        // val curArg = appExprInfo
       // var appExpr = curArg?.let { PsiTreeUtil.getParentOfType(it, VcArgumentAppExpr::class.java) } ?:
       //          ParameterInfoUtils.findParentOfTypeWithStopElements(context.file, adjustOffset(context.file, context.editor.caretModel.offset), VcArgumentAppExpr::class.java, PsiGlobalReferable::class.java) ?: return null
     //   var appExpr = appExprInfo?.second ?: return null
    //    var paramsHolder = extractParametersHolder(appExpr)

    //    if (paramsHolder == null) {
     //       appExpr = PsiTreeUtil.getParentOfType(appExpr.parent, VcArgumentAppExpr::class.java, true, PsiLocatedReferable::class.java) ?: return null
     //       paramsHolder = extractParametersHolder(appExpr)
     //   }

        if (referable is Abstract.ParametersHolder) {
            context.itemsToShow = arrayOf((referable as Abstract.ParametersHolder).parameters)
        } else {
            context.itemsToShow = null
        }
        //lastAppExpr = appExprInfo?.second
        return appExprInfo?.second
    }

    override fun showParameterInfo(element: Abstract.Reference, context: CreateParameterInfoContext) {
        if (element is PsiElement) {
            context.showHint(element, element.textRange.startOffset, this)
        }
    }

    override fun getParametersForDocumentation(p: List<Abstract.Parameter>?, context: ParameterInfoContext?): Array<Any>? {
        return null
    }

    override fun getParametersForLookup(item: LookupElement?, context: ParameterInfoContext?): Array<Any>? {
        return null
    }

    override fun couldShowInLookup(): Boolean {
        return true
    }

    private fun fixedFindElement(file: PsiFile, offset: Int): PsiElement? {
        val elem: PsiElement = file.findElementAt(offset) ?: return null

        if (elem is PsiWhiteSpace) {
            if (elem.textOffset != offset) { //context.editor.caretModel.offset) {
                // return PsiTreeUtil.getParentOfType(PsiTreeUtil.nextLeaf(arg), VcArgument::class.java, true, VcArgumentAppExpr::class.java)
                return PsiTreeUtil.nextLeaf(elem)
            } else {
                // return PsiTreeUtil.getParentOfType(PsiTreeUtil.prevLeaf(arg), VcArgument::class.java, true, VcArgumentAppExpr::class.java)
                return PsiTreeUtil.prevLeaf(elem)
            }
        }

        return elem
    }

    private fun adjustOffset(file: PsiFile, offset: Int): Int {
        val element = file.findElementAt(offset)
        if (element?.text == ")" || element?.text == "}") {
            return offset - 1
        }
        return offset
    }

    private fun appExprToFunArgs(appExpr: Concrete.AppExpression): Pair<Concrete.Expression, List<Concrete.Argument>> {
        val args = mutableListOf<Concrete.Argument>()
        var expr: Concrete.Expression = appExpr

        while (expr is Concrete.AppExpression) {
            args.add(0, expr.argument)
            expr = expr.function
        }

        return Pair(expr, args)
    }

    private fun findParamIndex(func: Abstract.ParametersHolder, argsExplicitness: List<Boolean>): Int {
        if (argsExplicitness.isEmpty()) return -1

        val argIsExplicit = argsExplicitness.last()
        var numExplicitsBefore = 0
        var numImplicitsJustBefore = 0
        for (i in 0 until argsExplicitness.size - 1) {
            if (argsExplicitness[i]) {
                ++numExplicitsBefore
                numImplicitsJustBefore = 0
            } else {
                ++numImplicitsJustBefore
            }
        }
        var paramIndex = 0
        loop@for (p in 0 until func.parameters.size) {
            for (v in func.parameters[p].referableList) {
                if (numExplicitsBefore == 0) {
                    if ((argIsExplicit && func.parameters[p].isExplicit) ||
                            (!argIsExplicit && numImplicitsJustBefore == 0)) {
                        break@loop
                    }
                    --numImplicitsJustBefore
                } else if (func.parameters[p].isExplicit) {
                    --numExplicitsBefore
                }
                ++paramIndex
            }
        }
        if (numExplicitsBefore == 0 && numImplicitsJustBefore <= 0) {
            return paramIndex
        } else {
            return -1
        }
    }

    private fun findArgInParsedBinopSeq(arg: VcExpr, expr: Concrete.Expression, curArgInd: Int, curFunc: Abstract.Reference?): Pair<Int, Abstract.Reference>? {
        if (expr is Concrete.ReferenceExpression || expr is Concrete.InferHoleExpression) {
            if ((expr.data as? VcSourceNode)?.topmostEquivalentSourceNode == arg.topmostEquivalentSourceNode ||
                    (expr.data as? VcSourceNode)?.parentSourceNode?.topmostEquivalentSourceNode == arg.topmostEquivalentSourceNode) {
                if (curFunc == null) {
                    if (expr is Concrete.ReferenceExpression && resolveIfNeeded(expr.referent, arg.scope) is Abstract.ParametersHolder && expr.data is Abstract.Reference) {
                        return Pair(-1, expr.data as Abstract.Reference)
                    }
                    return null
                }
                return Pair(curArgInd, curFunc)
            }
        }
        if (expr is Concrete.AppExpression) {
            val appData = appExprToFunArgs(expr)
            val funcRes = findArgInParsedBinopSeq(arg, appData.first, curArgInd, curFunc)
            if (funcRes != null) return funcRes
            var func = (appData.first as? Concrete.ReferenceExpression)?.data as? Abstract.Reference
            val funcReferable = func?.referent?.let{ resolveIfNeeded(it, arg.scope)}
            val argExplicitness = mutableListOf<Boolean>()

            if (funcReferable !is Abstract.ParametersHolder) func = null

            for (i in 0 until appData.second.size) {
                argExplicitness.add(appData.second[i].isExplicit)
                val argRes = findArgInParsedBinopSeq(arg, appData.second[i].expression,
                        funcReferable?.let{ findParamIndex(it as Abstract.ParametersHolder, argExplicitness)} ?: -1, func)
                if (argRes != null) return argRes
            }
        } else if (expr is Concrete.LamExpression) {
            return findArgInParsedBinopSeq(arg, expr.body, curArgInd, curFunc)
        }

        return null
    }

    private fun resolveIfNeeded(referent: Referable, scope: Scope): Referable {
        return (referent as? UnresolvedReference)?.resolve(scope) ?: referent
    }

    private fun expressionToReference(expr: Abstract.Expression): Concrete.ReferenceExpression? {
        return expr.accept(object : BaseAbstractExpressionVisitor<Void, Concrete.ReferenceExpression?>(null) {
            override fun visitReference(data: Any?, referent: Referable, lp: Int, lh: Int, params: Void?): Concrete.ReferenceExpression? {
                return Concrete.ReferenceExpression(data, resolveIfNeeded(referent, (expr as VcExpr).scope), Concrete.PLevelExpression(data), Concrete.HLevelExpression(data))
            }

            override fun visitReference(data: Any?, referent: Referable, level1: Abstract.LevelExpression?, level2: Abstract.LevelExpression?, params: Void?): Concrete.ReferenceExpression? {
                return visitReference(data, referent, 0, 0, params)
            }
        }, null)
    }

    private fun locateArg(arg: VcExpr, appExpr: VcExpr): Pair<Int, Abstract.Reference>? {
        return appExpr.accept(object: BaseAbstractExpressionVisitor<Void, Pair<Int, Abstract.Reference>?>(null) {
            override fun visitApp(data: Any?, expr: Abstract.Expression, arguments: MutableCollection<out Abstract.Argument>, params: Void?): Pair<Int, Abstract.Reference>? {
                val argExplicitness = mutableListOf<Boolean>()
                for (arg_ in arguments) {
                    argExplicitness.add(arg_.isExplicit)
                    if (arg_ == arg) break
                }
                return ((expressionToReference(expr))?.data as? Abstract.Reference)?.let {
                    if (it.referent is Abstract.ParametersHolder) Pair(findParamIndex(it.referent as Abstract.ParametersHolder, argExplicitness), it)
                    else null }
            }

            private fun pushExpression(expr: Abstract.Expression?, binopSeq: MutableList<Concrete.BinOpSequenceElem>, fixity: Fixity, isExplicit: Boolean) {
                val ref = expr?.let { expressionToReference(it) }
                if (ref != null && (ref.referent as? GlobalReferable)?.precedence != null) {
                    //parser.push(ref, (ref.referent as? GlobalReferable)?.precedence ?: Precedence.DEFAULT, fixity == Fixity.POSTFIX)
                    binopSeq.add(Concrete.BinOpSequenceElem(ref, fixity, isExplicit))
                } else {
                    //parser.push(Concrete.InferHoleExpression(expr), isExplicit)
                    binopSeq.add(Concrete.BinOpSequenceElem(Concrete.InferHoleExpression(expr), fixity, isExplicit))
                }
            }

            override fun visitBinOpSequence(data: Any?, left: Abstract.Expression, sequence: MutableCollection<out Abstract.BinOpSequenceElem>, params: Void?): Pair<Int, Abstract.Reference>? {
                val parser = BinOpParser(DummyErrorReporter.INSTANCE)
                val concreteSeq = mutableListOf<Concrete.BinOpSequenceElem>()


                pushExpression(left, concreteSeq, Fixity.NONFIX, true)
                for (elem in sequence) {
                    pushExpression(elem.expression, concreteSeq, elem.fixity, elem.isExplicit)
                }

                return findArgInParsedBinopSeq(arg, parser.parse(Concrete.BinOpSequenceExpression(null, concreteSeq)), -1, null)
            }
        }, null)
    }

    private fun findAppExpr(file: PsiFile, offset: Int): Pair<Int, Abstract.Reference>? {
        var absNode = fixedFindElement(file, offset)?.let { PsiTreeUtil.findFirstParent(it, {x -> x is Abstract.SourceNode}) as? Abstract.SourceNode } ?: return null
        var absNodeParent = absNode.parentSourceNode ?: return null
        val mbJumpToExternalAppExpr = lbl_@{arg:VcArgument?, appExpr:VcArgumentAppExpr ->
            if (extractParametersHolder(appExpr) == null) {
                if (arg != null || appExpr.parentSourceNode !is VcArgument || appExpr.parentSourceNode?.parentSourceNode !is VcArgumentAppExpr) {
                    return@lbl_ null
                }
                return@lbl_ Pair(appExpr.parentSourceNode as VcArgument, appExpr.parentSourceNode!!.parentSourceNode as VcArgumentAppExpr)
            }
            return@lbl_ Pair(arg, appExpr)
        }
        /*
        val processReference = lbl@{
            if (absNodeParent is VcArgument) {
                val argLoc = locateArg(absNodeParent as VcArgument)
                if (argLoc == null && absNodeParent.parentSourceNode?.parentSourceNode is VcArgument) {
                    return@lbl locateArg(absNodeParent.parentSourceNode?.parentSourceNode as VcArgument)
                }
                return@lbl argLoc
                /*if (absNodeParent.parentSourceNode !is VcArgumentAppExpr) {
                    return@lbl null
                } else {
                    //return@lbl Pair(absNodeParent as? VcArgument, absNodeParent!!.parentSourceNode as VcArgumentAppExpr)
                    return@lbl mbJumpToExternalAppExpr(absNodeParent as? VcArgument, absNodeParent.parentSourceNode as VcArgumentAppExpr)
                } */
            } else if (absNodeParent is VcArgumentAppExpr) {
                //return@lbl Pair(null, absNodeParent as VcArgumentAppExpr)
                if (absNodeParent.parentSourceNode is VcArgument) {
                    return@lbl locateArg(absNodeParent.parentSourceNode as VcArgument)
                }

                return@lbl extractParametersHolder(absNodeParent as VcArgumentAppExpr)?.let{ Pair(null, it)}
                //mbJumpToExternalAppExpr(null, absNodeParent as VcArgumentAppExpr)
            }
            return@lbl null
        }*/

        if (absNode is Abstract.Pattern || absNodeParent is Abstract.Pattern) {
            return null
        }

        if (absNode is VcTypeTele || absNodeParent is VcTypeTele) {
            return null
        }

      //  if (absNode is Abstract.Argument) {
      //      if (absNodeParent !is VcArgumentAppExpr) return null
       //     return Pair(absNode as? VcArgument, absNodeParent)
       // }

        while (absNode !is Abstract.Expression) {
            absNode = absNodeParent
            absNodeParent = absNodeParent.parentSourceNode ?: return null
        }

        //val defaultRes =
        //if (absNodeParent is VcArgument) {
        //    return locateArg(absNodeParent as VcArgument)
       // }
        //else return null

        if (absNodeParent is VcArgument && absNodeParent.parentSourceNode is VcExpr) {
            var arg: VcArgument = absNodeParent
            val argLoc = arg.expression?.let { locateArg(it as VcExpr, absNodeParent.parentSourceNode as VcExpr) }
            if (argLoc == null && absNodeParent.parentSourceNode?.parentSourceNode is VcArgument) {
                arg = absNodeParent.parentSourceNode?.parentSourceNode as VcArgument
                return arg.expression?.let{ locateArg(it as VcExpr, absNodeParent.parentSourceNode as VcExpr) }
            }
            return argLoc
        } else if (absNodeParent is VcArgumentAppExpr) {
            val argLoc = locateArg(absNode as VcExpr, absNodeParent)
            if (argLoc != null) return argLoc

            if (absNodeParent.parentSourceNode is VcArgument && absNodeParent.parentSourceNode?.parentSourceNode is VcExpr) {
                val arg: VcArgument = absNodeParent.parentSourceNode as VcArgument
                return arg.expression?.let { locateArg(it as VcExpr, absNodeParent.parentSourceNode?.parentSourceNode as VcExpr) }
            }

            return expressionToReference(absNodeParent)?.let {
                if (it.data is Abstract.Reference) Pair(-1, it.data as Abstract.Reference)
                else null}
        }

        /*
        return (absNode).accept(object : BaseAbstractExpressionVisitor<Void, Pair<VcArgument?, VcArgumentAppExpr>?>(defaultRes) {
            override fun visitApp(data: Any?, expr: Abstract.Expression, arguments: MutableCollection<out Abstract.Argument>, params: Void?): Pair<VcArgument?, VcArgumentAppExpr>? {
                // if (arguments.isEmpty()) return expr.accept(this, params)
                if (absNode !is VcArgumentAppExpr) return null
                /*if (expr.accept(object : BaseAbstractExpressionVisitor<Void, Boolean>(false) {
                    override fun visitReference(data: Any?, referent: Referable, level1: Abstract.LevelExpression?, level2: Abstract.LevelExpression?, params: Void?): Boolean {
                        if (referent is UnresolvedReference) return referent.resolve((absNode as VcArgumentAppExpr).scope) is Abstract.ParametersHolder
                        return referent is Abstract.ParametersHolder
                    }

                    override fun visitReference(data: Any?, referent: Referable, lp: Int, lh: Int, params: Void?): Boolean {
                        if (referent is UnresolvedReference) return referent.resolve((absNode as VcArgumentAppExpr).scope) is Abstract.ParametersHolder
                        return referent is Abstract.ParametersHolder
                    }
                }, null)) {
                    return Pair(null, absNode as VcArgumentAppExpr)
                } else if (absNodeParent is Abstract.Argument && arguments.isEmpty()) {
                    if (absNodeParent?.parentSourceNode !is VcArgumentAppExpr) return null
                    return Pair(absNodeParent as? VcArgument, absNodeParent!!.parentSourceNode as VcArgumentAppExpr)
                } */
                return mbJumpToExternalAppExpr(null, absNode as VcArgumentAppExpr)
            }

            override fun visitReference(data: Any?, referent: Referable, lp: Int, lh: Int, params: Void?): Pair<VcArgument?, VcArgumentAppExpr>? {
                return processReference()
            }

            override fun visitReference(data: Any?, referent: Referable, level1: Abstract.LevelExpression?, level2: Abstract.LevelExpression?, params: Void?): Pair<VcArgument?, VcArgumentAppExpr>? {
                return visitReference(data, referent, 0, 0, params)
            }

            override fun visitBinOpSequence(data: Any?, left: Abstract.Expression, sequence: MutableCollection<out Abstract.BinOpSequenceElem>, params: Void?): Pair<VcArgument?, VcArgumentAppExpr>? {

                return visitApp(data, left, sequence.filter { it is Abstract.Argument }.map { it as Abstract.Argument }.toMutableList(), null)
            }

        }, null) */
        return null
    }

    override fun findElementForUpdatingParameterInfo(context: UpdateParameterInfoContext): Abstract.Reference? {
        val offset = adjustOffset(context.file, context.editor.caretModel.offset)
        val appExprInfo: Pair<Int, Abstract.Reference> = findAppExpr(context.file, offset) ?: return null
//        val curArg = appExprInfo?.first
//        val appExpr = appExprInfo?.second ?: return null
       // val paramsHolder = appExprInfo.second//extractParametersHolder(appExpr)

       // if (appExpr != lastAppExpr) {
       //     context.setCurrentParameter(-1)
        //    return null
       // }


        //val parameters = paramsHolder.parameters ?: return null
        /*
        val argIndex = // ParameterInfoUtils.getCurrentParameterIndex(appExpr.node, context.offset, TokenType.WHITE_SPACE)
                 appExpr.argumentList.indexOf(curArg)
        if (argIndex >= 0) {
            val argIsExplicit = appExpr.argumentList[argIndex].isExplicit
            var numExplicitsBefore = 0
            var numImplicitsJustBefore = 0
            for (i in 0 until argIndex) {
                if (appExpr.argumentList[i].isExplicit) {
                    ++numExplicitsBefore
                    numImplicitsJustBefore = 0
                } else {
                    ++numImplicitsJustBefore
                }
            }
            var paramIndex = 0
            loop@for (p in 0 until parameters.size) {
                for (v in parameters[p].referableList) {
                    if (numExplicitsBefore == 0) {
                        if ((argIsExplicit && parameters[p].isExplicit) ||
                                (!argIsExplicit && numImplicitsJustBefore == 0)) {
                            break@loop
                        }
                        --numImplicitsJustBefore
                    } else if (parameters[p].isExplicit) {
                        --numExplicitsBefore
                    }
                    ++paramIndex
                }
            }
            if (numExplicitsBefore == 0 && numImplicitsJustBefore <= 0) {
                context.setCurrentParameter(paramIndex)
            } else {
                context.setCurrentParameter(-1)
            }
        } else {
            context.setCurrentParameter(-1)
        }
        return appExpr */
        context.setCurrentParameter(appExprInfo.first)
        return appExprInfo.second
    }

    private fun extractParametersHolder(appExpr: VcArgumentAppExpr): Abstract.ParametersHolder? {
        val longName = appExpr.longName ?: appExpr.atomFieldsAcc?.atom?.literal?.longName
        if (longName != null && longName.headReference != null) {
            val ref = longName.refIdentifierList.lastOrNull()?.reference?.resolve()
            if (ref != null && ref is Abstract.ParametersHolder) {
                return ref
            }
        }
        return null
    }

    override fun updateParameterInfo(parameterOwner: Abstract.Reference, context: UpdateParameterInfoContext) {

    }

    override fun tracksParameterIndex(): Boolean {
        return false
    }
}<|MERGE_RESOLUTION|>--- conflicted
+++ resolved
@@ -10,13 +10,11 @@
 import com.jetbrains.jetpad.vclang.naming.BinOpParser
 import com.jetbrains.jetpad.vclang.naming.reference.GlobalReferable
 import com.jetbrains.jetpad.vclang.naming.reference.Referable
-<<<<<<< HEAD
 import com.jetbrains.jetpad.vclang.naming.reference.UnresolvedReference
+import com.jetbrains.jetpad.vclang.naming.reference.converter.IdReferableConverter
 import com.jetbrains.jetpad.vclang.naming.scope.Scope
 import com.jetbrains.jetpad.vclang.term.Fixity
-=======
-import com.jetbrains.jetpad.vclang.naming.reference.converter.IdReferableConverter
->>>>>>> 5ae55b6e
+
 import com.jetbrains.jetpad.vclang.term.abs.Abstract
 import com.jetbrains.jetpad.vclang.term.abs.BaseAbstractExpressionVisitor
 import com.jetbrains.jetpad.vclang.term.abs.ConcreteBuilder
@@ -47,12 +45,11 @@
             val nameTypeList = mutableListOf<Pair<String?, String>>()
             val vars = pm.referableList
             if (!vars.isEmpty()) {
-<<<<<<< HEAD
-                vars.mapTo(nameTypeList) {
-                    Pair(it?.textRepresentation() ?: "_", ConcreteBuilder.convertExpression(pm.type).toString()) }
-=======
+
+//                vars.mapTo(nameTypeList) {
+ //                   Pair(it?.textRepresentation() ?: "_", ConcreteBuilder.convertExpression(pm.type).toString()) }
+
                 vars.mapTo(nameTypeList) { Pair(it.textRepresentation(), ConcreteBuilder.convertExpression(IdReferableConverter.INSTANCE, pm.type).toString()) }
->>>>>>> 5ae55b6e
             } else {
                 nameTypeList.add(Pair("_", ConcreteBuilder.convertExpression(IdReferableConverter.INSTANCE, pm.type).toString()))
             }
@@ -81,18 +78,8 @@
         val appExprInfo = findAppExpr(context.file, offset)
         val ref = appExprInfo?.second
         val referable = ref?.referent?.let{ resolveIfNeeded(it, (ref as VcSourceNode).scope) }
-        // val curArg = appExprInfo
-       // var appExpr = curArg?.let { PsiTreeUtil.getParentOfType(it, VcArgumentAppExpr::class.java) } ?:
-       //          ParameterInfoUtils.findParentOfTypeWithStopElements(context.file, adjustOffset(context.file, context.editor.caretModel.offset), VcArgumentAppExpr::class.java, PsiGlobalReferable::class.java) ?: return null
-     //   var appExpr = appExprInfo?.second ?: return null
-    //    var paramsHolder = extractParametersHolder(appExpr)
-
-    //    if (paramsHolder == null) {
-     //       appExpr = PsiTreeUtil.getParentOfType(appExpr.parent, VcArgumentAppExpr::class.java, true, PsiLocatedReferable::class.java) ?: return null
-     //       paramsHolder = extractParametersHolder(appExpr)
-     //   }
-
-        if (referable is Abstract.ParametersHolder) {
+
+        if (referable is Abstract.ParametersHolder && !referable.parameters.isEmpty()) {
             context.itemsToShow = arrayOf((referable as Abstract.ParametersHolder).parameters)
         } else {
             context.itemsToShow = null
@@ -285,6 +272,7 @@
     private fun findAppExpr(file: PsiFile, offset: Int): Pair<Int, Abstract.Reference>? {
         var absNode = fixedFindElement(file, offset)?.let { PsiTreeUtil.findFirstParent(it, {x -> x is Abstract.SourceNode}) as? Abstract.SourceNode } ?: return null
         var absNodeParent = absNode.parentSourceNode ?: return null
+        /*
         val mbJumpToExternalAppExpr = lbl_@{arg:VcArgument?, appExpr:VcArgumentAppExpr ->
             if (extractParametersHolder(appExpr) == null) {
                 if (arg != null || appExpr.parentSourceNode !is VcArgument || appExpr.parentSourceNode?.parentSourceNode !is VcArgumentAppExpr) {
@@ -294,7 +282,7 @@
             }
             return@lbl_ Pair(arg, appExpr)
         }
-        /*
+
         val processReference = lbl@{
             if (absNodeParent is VcArgument) {
                 val argLoc = locateArg(absNodeParent as VcArgument)
@@ -366,100 +354,13 @@
                 else null}
         }
 
-        /*
-        return (absNode).accept(object : BaseAbstractExpressionVisitor<Void, Pair<VcArgument?, VcArgumentAppExpr>?>(defaultRes) {
-            override fun visitApp(data: Any?, expr: Abstract.Expression, arguments: MutableCollection<out Abstract.Argument>, params: Void?): Pair<VcArgument?, VcArgumentAppExpr>? {
-                // if (arguments.isEmpty()) return expr.accept(this, params)
-                if (absNode !is VcArgumentAppExpr) return null
-                /*if (expr.accept(object : BaseAbstractExpressionVisitor<Void, Boolean>(false) {
-                    override fun visitReference(data: Any?, referent: Referable, level1: Abstract.LevelExpression?, level2: Abstract.LevelExpression?, params: Void?): Boolean {
-                        if (referent is UnresolvedReference) return referent.resolve((absNode as VcArgumentAppExpr).scope) is Abstract.ParametersHolder
-                        return referent is Abstract.ParametersHolder
-                    }
-
-                    override fun visitReference(data: Any?, referent: Referable, lp: Int, lh: Int, params: Void?): Boolean {
-                        if (referent is UnresolvedReference) return referent.resolve((absNode as VcArgumentAppExpr).scope) is Abstract.ParametersHolder
-                        return referent is Abstract.ParametersHolder
-                    }
-                }, null)) {
-                    return Pair(null, absNode as VcArgumentAppExpr)
-                } else if (absNodeParent is Abstract.Argument && arguments.isEmpty()) {
-                    if (absNodeParent?.parentSourceNode !is VcArgumentAppExpr) return null
-                    return Pair(absNodeParent as? VcArgument, absNodeParent!!.parentSourceNode as VcArgumentAppExpr)
-                } */
-                return mbJumpToExternalAppExpr(null, absNode as VcArgumentAppExpr)
-            }
-
-            override fun visitReference(data: Any?, referent: Referable, lp: Int, lh: Int, params: Void?): Pair<VcArgument?, VcArgumentAppExpr>? {
-                return processReference()
-            }
-
-            override fun visitReference(data: Any?, referent: Referable, level1: Abstract.LevelExpression?, level2: Abstract.LevelExpression?, params: Void?): Pair<VcArgument?, VcArgumentAppExpr>? {
-                return visitReference(data, referent, 0, 0, params)
-            }
-
-            override fun visitBinOpSequence(data: Any?, left: Abstract.Expression, sequence: MutableCollection<out Abstract.BinOpSequenceElem>, params: Void?): Pair<VcArgument?, VcArgumentAppExpr>? {
-
-                return visitApp(data, left, sequence.filter { it is Abstract.Argument }.map { it as Abstract.Argument }.toMutableList(), null)
-            }
-
-        }, null) */
         return null
     }
 
     override fun findElementForUpdatingParameterInfo(context: UpdateParameterInfoContext): Abstract.Reference? {
         val offset = adjustOffset(context.file, context.editor.caretModel.offset)
         val appExprInfo: Pair<Int, Abstract.Reference> = findAppExpr(context.file, offset) ?: return null
-//        val curArg = appExprInfo?.first
-//        val appExpr = appExprInfo?.second ?: return null
-       // val paramsHolder = appExprInfo.second//extractParametersHolder(appExpr)
-
-       // if (appExpr != lastAppExpr) {
-       //     context.setCurrentParameter(-1)
-        //    return null
-       // }
-
-
-        //val parameters = paramsHolder.parameters ?: return null
-        /*
-        val argIndex = // ParameterInfoUtils.getCurrentParameterIndex(appExpr.node, context.offset, TokenType.WHITE_SPACE)
-                 appExpr.argumentList.indexOf(curArg)
-        if (argIndex >= 0) {
-            val argIsExplicit = appExpr.argumentList[argIndex].isExplicit
-            var numExplicitsBefore = 0
-            var numImplicitsJustBefore = 0
-            for (i in 0 until argIndex) {
-                if (appExpr.argumentList[i].isExplicit) {
-                    ++numExplicitsBefore
-                    numImplicitsJustBefore = 0
-                } else {
-                    ++numImplicitsJustBefore
-                }
-            }
-            var paramIndex = 0
-            loop@for (p in 0 until parameters.size) {
-                for (v in parameters[p].referableList) {
-                    if (numExplicitsBefore == 0) {
-                        if ((argIsExplicit && parameters[p].isExplicit) ||
-                                (!argIsExplicit && numImplicitsJustBefore == 0)) {
-                            break@loop
-                        }
-                        --numImplicitsJustBefore
-                    } else if (parameters[p].isExplicit) {
-                        --numExplicitsBefore
-                    }
-                    ++paramIndex
-                }
-            }
-            if (numExplicitsBefore == 0 && numImplicitsJustBefore <= 0) {
-                context.setCurrentParameter(paramIndex)
-            } else {
-                context.setCurrentParameter(-1)
-            }
-        } else {
-            context.setCurrentParameter(-1)
-        }
-        return appExpr */
+
         context.setCurrentParameter(appExprInfo.first)
         return appExprInfo.second
     }
