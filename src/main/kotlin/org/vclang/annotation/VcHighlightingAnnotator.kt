--- conflicted
+++ resolved
@@ -13,56 +13,17 @@
 import org.vclang.highlight.VcHighlightingColors
 import org.vclang.psi.*
 import org.vclang.psi.ext.PsiReferable
-<<<<<<< HEAD
-import org.vclang.psi.ext.VcReferenceElement
-=======
->>>>>>> 41a1ebfd
 import org.vclang.psi.stubs.index.VcDefinitionIndex
 import org.vclang.quickfix.ResolveRefFixAction
 import org.vclang.quickfix.ResolveRefQuickFix
 
 class VcHighlightingAnnotator : Annotator {
     override fun annotate(element: PsiElement, holder: AnnotationHolder) {
-<<<<<<< HEAD
-        if (element is VcReferenceElement) {
-=======
         if (element is VcRefIdentifier) {
->>>>>>> 41a1ebfd
             val reference = element.reference
             if (reference != null) {
                 val psiElement = reference.resolve()
                 if (psiElement == null) {
-<<<<<<< HEAD
-                    val annotation = holder.createErrorAnnotation(element, "Unresolved reference")
-                    annotation.highlightType = ProblemHighlightType.ERROR
-                    val name = element.referenceName
-                    val project = element.project
-                    val scope = ProjectAndLibrariesScope(project)
-                    val v = StubIndex.getElements(VcDefinitionIndex.KEY, name, project,scope, PsiReferable::class.java)
-                    for (psi in v) {
-                        annotation.registerFix(object: BaseIntentionAction(){
-                            var decision : List<ResolveRefFixAction> = ResolveRefQuickFix.getDecision(psi, element)
-
-                            override fun getFamilyName(): String {
-                                return "vclang.reference.resolve"
-                            }
-
-                            override fun getText(): String {
-                                return decision.toString()
-                            }
-
-                            override fun isAvailable(project: Project, editor: Editor?, file: PsiFile?): Boolean {
-                                return decision.isNotEmpty()
-                            }
-
-                            override fun invoke(project: Project, editor: Editor?, file: PsiFile?) {
-
-                            }
-                        })
-                    }
-
-
-=======
                     val parent : PsiElement? = element.parent
                     val needsFix = parent !is VcLongName || element.prevSibling == null
                     val annotation = holder.createErrorAnnotation(element, "Unresolved reference")
@@ -99,7 +60,6 @@
                         }
                     }
 
->>>>>>> 41a1ebfd
                 }
             }
         }
