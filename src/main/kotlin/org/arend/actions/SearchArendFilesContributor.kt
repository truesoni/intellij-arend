package org.arend.actions

import com.intellij.ide.actions.searcheverywhere.AbstractGotoSEContributor
import com.intellij.ide.actions.searcheverywhere.FileSearchEverywhereContributor
import com.intellij.ide.actions.searcheverywhere.SearchEverywhereContributor
import com.intellij.ide.actions.searcheverywhere.SearchEverywhereContributorFactory
import com.intellij.ide.util.gotoByName.FileTypeRef
import com.intellij.ide.util.gotoByName.FilteringGotoByModel
import com.intellij.ide.util.gotoByName.GotoFileModel
import com.intellij.navigation.NavigationItem
import com.intellij.openapi.actionSystem.AnAction
import com.intellij.openapi.actionSystem.AnActionEvent
import com.intellij.openapi.project.Project
import com.intellij.psi.PsiFile
import org.arend.ArendFileType
import org.arend.ArendFileTypeInstance
import org.arend.util.arendModules
import java.util.Collections.singletonList

class SearchArendFilesContributor(val event: AnActionEvent) : AbstractGotoSEContributor(event) {
    override fun getGroupName(): String = "Arend files"

    override fun getSortWeight(): Int = 201

    override fun isShownInSeparateTab(): Boolean {
        return event.project?.arendModules?.isNotEmpty() ?: false
    }

    override fun createModel(project: Project): FilteringGotoByModel<*> {
        val model = object : GotoFileModel(project) {
            override fun acceptItem(item: NavigationItem?): Boolean {
                if (item !is PsiFile) return false
                return super.acceptItem(item)
            }
        }
<<<<<<< HEAD
        model.setFilterItems(singletonList(FileTypeRef.forFileType(ArendFileType.INSTANCE)))
=======
        model.setFilterItems(singletonList(FileTypeRef.forFileType(ArendFileTypeInstance)))
>>>>>>> 117dc424
        return model
    }

    override fun getActions(onChanged: Runnable): MutableList<AnAction> {
        return singletonList(doGetActions(FileSearchEverywhereContributor.createFileTypeFilter(this.myProject), null, onChanged).first())
    }
}

class ArendSECFactory : SearchEverywhereContributorFactory<Any> {
    override fun createContributor(initEvent: AnActionEvent): SearchEverywhereContributor<Any> {
        return SearchArendFilesContributor(initEvent)
    }
}<|MERGE_RESOLUTION|>--- conflicted
+++ resolved
@@ -33,11 +33,7 @@
                 return super.acceptItem(item)
             }
         }
-<<<<<<< HEAD
-        model.setFilterItems(singletonList(FileTypeRef.forFileType(ArendFileType.INSTANCE)))
-=======
         model.setFilterItems(singletonList(FileTypeRef.forFileType(ArendFileTypeInstance)))
->>>>>>> 117dc424
         return model
     }
 
