--- conflicted
+++ resolved
@@ -3,13 +3,8 @@
 import com.intellij.openapi.actionSystem.DefaultActionGroup
 import org.arend.ArendIcons.AREND
 
-<<<<<<< HEAD
-class ArendActions : DefaultActionGroup("Arend Actions", "Show Arend Actions", AREND) {
+class ArendActions : DefaultActionGroup("Arend", "Show Arend Actions", AREND) {
     init {
         templatePresentation.isPopupGroup = true
     }
-=======
-class ArendActions : DefaultActionGroup("Arend", "Show Arend Actions", AREND) {
-    override fun isPopup(): Boolean = true
->>>>>>> 5353fa0a
 }