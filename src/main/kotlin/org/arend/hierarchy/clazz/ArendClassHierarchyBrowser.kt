package org.arend.hierarchy.clazz

import com.intellij.ide.hierarchy.HierarchyBrowserManager
import com.intellij.ide.hierarchy.HierarchyNodeDescriptor
import com.intellij.ide.hierarchy.HierarchyTreeStructure
import com.intellij.ide.hierarchy.TypeHierarchyBrowserBase
import com.intellij.ide.util.treeView.AlphaComparator
import com.intellij.ide.util.treeView.NodeDescriptor
import com.intellij.ide.util.treeView.SourceComparator
import com.intellij.openapi.actionSystem.AnActionEvent
import com.intellij.openapi.actionSystem.DefaultActionGroup
import com.intellij.openapi.actionSystem.ToggleAction
import com.intellij.openapi.project.Project
import com.intellij.psi.PsiElement
<<<<<<< HEAD
import org.arend.ArendIcons
=======
import com.intellij.ui.tree.AsyncTreeModel
import com.intellij.ui.tree.StructureTreeModel
import com.intellij.util.ui.tree.TreeUtil
>>>>>>> 5853a9c7
import org.arend.editor.ArendOptions
import org.arend.hierarchy.ArendHierarchyNodeDescriptor
import org.arend.psi.ArendDefClass
import java.util.*
import javax.swing.JPanel
import javax.swing.JTree
import javax.swing.tree.DefaultMutableTreeNode
import javax.swing.tree.TreePath
import kotlin.collections.HashMap

class ArendClassHierarchyBrowser(project: Project, method: PsiElement) : TypeHierarchyBrowserBase(project, method) {

    private var typeToTree: MutableMap<String, JTree>? = null

    private var pathsToExpand = ArrayList<Any>()

    private var isFirstChangeViewCall = true

    override fun getQualifiedName(psiElement: PsiElement?): String = (psiElement as? ArendDefClass)?.name ?: ""

    override fun isInterface(psiElement: PsiElement) = true

    override fun createLegendPanel(): JPanel? = null

    override fun canBeDeleted(psiElement: PsiElement?) = true

    override fun isApplicableElement(element: PsiElement) = element is ArendDefClass

    override fun getComparator(): Comparator<NodeDescriptor<Any>>? =
        if (HierarchyBrowserManager.getInstance(myProject).state!!.SORT_ALPHABETICALLY) AlphaComparator.INSTANCE else SourceComparator.INSTANCE

    override fun getElementFromDescriptor(descriptor: HierarchyNodeDescriptor) = (descriptor as? ArendHierarchyNodeDescriptor)?.psiElement

    override fun changeView(typeName: String) {
        if (isFirstChangeViewCall) {
            super.changeView(ArendOptions.instance.hierarchyViewType)
            isFirstChangeViewCall = false
            return
        }
        ArendOptions.instance.hierarchyViewType = typeName
        super.changeView(typeName)
    }

    override fun createTrees(trees: MutableMap<String, JTree>) {
        val subTree = createTree(false)
        val superTree = createTree(false)

        trees[SUBTYPES_HIERARCHY_TYPE] = subTree
        trees[SUPERTYPES_HIERARCHY_TYPE] = superTree

        typeToTree = HashMap()

        typeToTree!![SUBTYPES_HIERARCHY_TYPE] = subTree
        typeToTree!![SUPERTYPES_HIERARCHY_TYPE] = superTree
    }

    override fun createHierarchyTreeStructure(type: String, psiElement: PsiElement): HierarchyTreeStructure? =
        when (type) {
            SUBTYPES_HIERARCHY_TYPE -> ArendSubClassTreeStructure(myProject, psiElement, this)
            SUPERTYPES_HIERARCHY_TYPE -> ArendSuperClassTreeStructure(myProject, psiElement, this)
            else -> null
        }

    override fun prependActions(actionGroup: DefaultActionGroup) {
        super.prependActions(actionGroup)
        actionGroup.addAction(ArendShowImplFieldsAction())
        actionGroup.addAction(ArendShowNonImplFieldsAction())
    }

    fun getJTree(type: String): JTree? = typeToTree!![type]

    fun buildChildren(children: Array<ArendHierarchyNodeDescriptor>, treeType: String): Array<ArendHierarchyNodeDescriptor> {
        for (node in children) {
            node.update()
            if (ArendSuperClassTreeStructure.getChildren(node, myProject).isEmpty() || pathsToExpand.contains(ArendHierarchyNodeDescriptor.nodePath(node))) {
                val tree = getJTree(treeType)
                if (tree != null) {
                    getTreeModel(treeType).expand(node, tree) { }
                }
            }
        }
        return children
    }

    private fun storePaths(tree: JTree, root: DefaultMutableTreeNode, pathsToExpand: MutableList<Any>) {
        val childNodes = TreeUtil.listChildren(root)
        for (childNode1 in childNodes) {
            val childNode = childNode1 as DefaultMutableTreeNode
            val path = TreePath(childNode.path)
            val userObject = childNode.userObject
            if (tree.isExpanded(path)) {
                val newPath = ArendHierarchyNodeDescriptor.nodePath(userObject as ArendHierarchyNodeDescriptor)
                    pathsToExpand.add(newPath)
                    storePaths(tree, childNode, pathsToExpand)
            }
        }
    }

    override fun doRefresh(currentBuilderOnly: Boolean) {
        val currentViewType = currentViewType ?: return
        val tree = getJTree(currentViewType) ?: return
        val root = tree.model.root as DefaultMutableTreeNode

        pathsToExpand.clear()
        storePaths(tree, root, pathsToExpand)

        val element = hierarchyBase
        if (element == null || !isApplicableElement(element)) {
            return
        }

        validate()

        val structure = createHierarchyTreeStructure(currentViewType, element)
        val comparator = comparator
        val myModel = StructureTreeModel(structure!!, comparator ?: Comparator { _, _ -> 1})
        tree.model = AsyncTreeModel(myModel, false)
    }

    inner class ArendShowImplFieldsAction : ToggleAction("Show implemented fields", "", ArendIcons.SHOW_FIELDS_IMPL) {

        override fun isSelected(e: AnActionEvent): Boolean {
            return ArendOptions.instance.showImplFields
        }

        override fun setSelected(e: AnActionEvent, state: Boolean) {
            ArendOptions.instance.showImplFields = state
            doRefresh(false)
        }
    }

    inner class ArendShowNonImplFieldsAction : ToggleAction("Show non-implemented fields", "", ArendIcons.SHOW_NON_IMPLEMENTED)  {

        override fun isSelected(e: AnActionEvent): Boolean {
            return ArendOptions.instance.showNonimplFields
        }

        override fun setSelected(e: AnActionEvent, state: Boolean) {
            ArendOptions.instance.showNonimplFields = state
            doRefresh(false)
        }
    }

}<|MERGE_RESOLUTION|>--- conflicted
+++ resolved
@@ -12,13 +12,10 @@
 import com.intellij.openapi.actionSystem.ToggleAction
 import com.intellij.openapi.project.Project
 import com.intellij.psi.PsiElement
-<<<<<<< HEAD
-import org.arend.ArendIcons
-=======
 import com.intellij.ui.tree.AsyncTreeModel
 import com.intellij.ui.tree.StructureTreeModel
 import com.intellij.util.ui.tree.TreeUtil
->>>>>>> 5853a9c7
+import org.arend.ArendIcons
 import org.arend.editor.ArendOptions
 import org.arend.hierarchy.ArendHierarchyNodeDescriptor
 import org.arend.psi.ArendDefClass
@@ -88,7 +85,7 @@
         actionGroup.addAction(ArendShowNonImplFieldsAction())
     }
 
-    fun getJTree(type: String): JTree? = typeToTree!![type]
+    fun getJTree(type: String): JTree? = typeToTree?.get(type)
 
     fun buildChildren(children: Array<ArendHierarchyNodeDescriptor>, treeType: String): Array<ArendHierarchyNodeDescriptor> {
         for (node in children) {
@@ -134,8 +131,8 @@
 
         val structure = createHierarchyTreeStructure(currentViewType, element)
         val comparator = comparator
-        val myModel = StructureTreeModel(structure!!, comparator ?: Comparator { _, _ -> 1})
-        tree.model = AsyncTreeModel(myModel, false)
+        val myModel = StructureTreeModel(structure!!, comparator ?: Comparator { _, _ -> 1}, myProject)
+        tree.model = AsyncTreeModel(myModel, false, myProject)
     }
 
     inner class ArendShowImplFieldsAction : ToggleAction("Show implemented fields", "", ArendIcons.SHOW_FIELDS_IMPL) {
