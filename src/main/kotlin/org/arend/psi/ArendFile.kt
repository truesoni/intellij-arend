--- conflicted
+++ resolved
@@ -56,12 +56,8 @@
     val isRepl: Boolean
         get() = enforcedLibraryConfig != null
 
-<<<<<<< HEAD
     override var lastModification: AtomicLong = AtomicLong(-1)
-=======
-    var lastModification: AtomicLong = AtomicLong(-1)
     var lastModificationImportOptimizer: AtomicLong = AtomicLong(-1)
->>>>>>> aaea3a09
     var lastDefinitionModification: AtomicLong = AtomicLong(-1)
 
     fun decLastModification() {
