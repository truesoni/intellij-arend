package org.arend.psi

import com.intellij.extapi.psi.PsiFileBase
import com.intellij.openapi.application.runReadAction
import com.intellij.openapi.components.service
import com.intellij.openapi.roots.LibraryOrderEntry
import com.intellij.openapi.roots.ProjectFileIndex
import com.intellij.psi.FileViewProvider
import com.intellij.psi.PsiElement
import com.intellij.psi.impl.source.resolve.FileContextUtil
import com.intellij.psi.util.CachedValueProvider
import com.intellij.psi.util.CachedValuesManager
import com.intellij.psi.util.PsiModificationTracker
import org.arend.ArendFileTypeInstance
import org.arend.ArendIcons
import org.arend.ArendLanguage
import org.arend.IArendFile
import org.arend.ext.module.LongName
import org.arend.ext.reference.Precedence
import org.arend.injection.PsiInjectionTextFile
import org.arend.module.ArendPreludeLibrary
import org.arend.module.ArendRawLibrary
import org.arend.module.ModuleLocation
import org.arend.module.config.ArendModuleConfigService
import org.arend.module.config.LibraryConfig
import org.arend.module.orderRoot.ArendConfigOrderRootType
import org.arend.module.scopeprovider.ModuleScopeProvider
import org.arend.naming.reference.GlobalReferable
import org.arend.naming.reference.LocatedReferable
import org.arend.naming.reference.Referable.RefKind
import org.arend.naming.reference.TCReferable
import org.arend.naming.scope.*
import org.arend.prelude.Prelude
import org.arend.psi.ext.*
import org.arend.psi.listener.ArendPsiChangeService
import org.arend.psi.stubs.ArendFileStub
import org.arend.resolving.ArendReference
import org.arend.resolving.IntellijTCReferable
import org.arend.term.concrete.Concrete
import org.arend.typechecking.TypeCheckingService
import org.arend.util.FileUtils
import org.arend.util.libraryName
import org.arend.util.mapFirstNotNull
import java.util.concurrent.ConcurrentHashMap
import java.util.concurrent.atomic.AtomicLong

class ArendFile(viewProvider: FileViewProvider) : PsiFileBase(viewProvider, ArendLanguage.INSTANCE), ArendSourceNode, PsiLocatedReferable, ArendGroup, IArendFile {
    var generatedModuleLocation: ModuleLocation? = null

    /**
     * You can enforce the scope of a file to be something else.
     */
    var enforcedScope: () -> Scope? = { null }

    var enforcedLibraryConfig: LibraryConfig? = null

    val isRepl: Boolean
        get() = enforcedLibraryConfig != null

    override var lastModification: AtomicLong = AtomicLong(-1)
    var lastModificationImportOptimizer: AtomicLong = AtomicLong(-1)
    var lastDefinitionModification: AtomicLong = AtomicLong(-1)

    fun decLastModification() {
        lastModification.updateAndGet { it - 1 }
        lastDefinitionModification.updateAndGet { it - 1 }
    }

    val isBackgroundTypecheckingFinished: Boolean
        get() = lastDefinitionModification.get() >= service<ArendPsiChangeService>().definitionModificationTracker.modificationCount

    val moduleLocation: ModuleLocation?
        get() = generatedModuleLocation ?: CachedValuesManager.getCachedValue(this) {
            cachedValue(arendLibrary?.config?.getFileModulePath(this))
        }

    val fullName: String
        get() = moduleLocation?.toString() ?: name

    val libraryName: String?
        get() = arendLibrary?.name ?: if (name == ArendPreludeLibrary.PRELUDE_FILE_NAME) Prelude.LIBRARY_NAME else null

    val concreteDefinitions = HashMap<LongName, Concrete.Definition>()

<<<<<<< HEAD
    fun getTCRefMap(refKind: RefKind): ConcurrentHashMap<LongName, IntellijTCReferable> {
        val location = moduleLocation ?: return ConcurrentHashMap<LongName, IntellijTCReferable>()
        return project.service<TypeCheckingService>().getTCRefMaps(refKind).computeIfAbsent(location) { ConcurrentHashMap<LongName, IntellijTCReferable>() }
    }

    override fun setName(name: String): PsiElement =
        super.setName(if (name.endsWith('.' + ArendFileType.INSTANCE.defaultExtension)) name else name + '.' + ArendFileType.INSTANCE.defaultExtension)
=======
    fun cleanupTCRefMaps() {
        for (refKind in RefKind.entries) {
            getTCRefMap(refKind).cleanup(project)
        }
    }

    override fun setName(name: String): PsiElement =
        super.setName(if (name.endsWith(FileUtils.EXTENSION)) name else name + FileUtils.EXTENSION)
>>>>>>> 117dc424

    override fun getStub(): ArendFileStub? = super.getStub() as ArendFileStub?

    override fun getKind() = GlobalReferable.Kind.OTHER

    val injectionContext: PsiElement?
        get() = FileContextUtil.getFileContext(this)

    val isInjected: Boolean
        get() = injectionContext != null

    override val scope: Scope
        get() = CachedValuesManager.getCachedValue(this) {
            val enforcedScope = (originalFile as? ArendFile ?: this).enforcedScope()
            if (enforcedScope != null) return@getCachedValue cachedValue(enforcedScope)
            val injectedIn = injectionContext
            cachedValue(if (injectedIn != null) {
                (injectedIn.containingFile as? PsiInjectionTextFile)?.scope
                    ?: EmptyScope.INSTANCE
            } else {
                CachingScope.make(ScopeFactory.forGroup(this, moduleScopeProvider))
            })
        }

    private fun <T> cachedValue(value: T) =
        CachedValueProvider.Result(value, PsiModificationTracker.MODIFICATION_COUNT, service<ArendPsiChangeService>().definitionModificationTracker)

    val arendLibrary: ArendRawLibrary?
        get() = CachedValuesManager.getCachedValue(this) {
            val virtualFile = originalFile.virtualFile ?: return@getCachedValue cachedValue(null)
            val project = project
            if (!project.isOpen) {
                return@getCachedValue cachedValue(null)
            }
            val fileIndex = ProjectFileIndex.getInstance(project)

            val module = runReadAction { fileIndex.getModuleForFile(virtualFile) }
            if (module != null) {
                return@getCachedValue cachedValue(ArendModuleConfigService.getInstance(module)?.library)
            }

            if (!fileIndex.isInLibrarySource(virtualFile)) {
                return@getCachedValue cachedValue(null)
            }

            for (orderEntry in fileIndex.getOrderEntriesForFile(virtualFile)) {
                if (orderEntry is LibraryOrderEntry) {
                    for (file in orderEntry.getRootFiles(ArendConfigOrderRootType.INSTANCE)) {
                        val libName = file.libraryName ?: continue
                        return@getCachedValue cachedValue(ArendRawLibrary.getExternalLibrary(project.service<TypeCheckingService>().libraryManager, libName))
                    }
                }
            }

            cachedValue(null)
        }

    val moduleScopeProvider: ModuleScopeProvider
        get() = CachedValuesManager.getCachedValue(this) {
            val arendFile = originalFile as? ArendFile ?: this
            val config = arendFile.arendLibrary?.config
            val typecheckingService = arendFile.project.service<TypeCheckingService>()
            val inTests = config?.getFileLocationKind(arendFile) == ModuleLocation.LocationKind.TEST
            cachedValue(ModuleScopeProvider { modulePath ->
                val file = if (modulePath == Prelude.MODULE_PATH) {
                    typecheckingService.prelude
                } else {
                    if (config == null) {
                        return@ModuleScopeProvider typecheckingService.libraryManager.registeredLibraries.mapFirstNotNull {
                            it.moduleScopeProvider.forModule(modulePath)
                        }
                    } else {
                        config.forAvailableConfigs { it.findArendFile(modulePath, true, inTests) }
                    }
                }
                file?.let { LexicalScope.opened(it) }
            })
        }

    override val defIdentifier: ArendDefIdentifier?
        get() = null

    override val tcReferable: TCReferable?
        get() = null

    override fun dropTypechecked() {}
    override fun moduleInitialized(): Boolean {
        return ArendModuleConfigService.getInstance(module)?.isInitialized == true
    }

    override fun dropTCReferable() {}

    override fun getLocation() = moduleLocation

    override fun getTypecheckable(): PsiLocatedReferable = this

    override fun getLocatedReferableParent(): LocatedReferable? = null

    override fun getGroupScope(extent: LexicalScope.Extent) = scope

    override fun getNameIdentifier(): PsiElement? = null

    override fun getReference(): ArendReference? = null

<<<<<<< HEAD
    override fun getFileType() = ArendFileType.INSTANCE

    override fun textRepresentation(): String = name.removeSuffix("." + ArendFileType.INSTANCE.defaultExtension)
=======
    override fun getFileType(): FileType = ArendFileTypeInstance

    override fun textRepresentation(): String = name.removeSuffix(FileUtils.EXTENSION)
>>>>>>> 117dc424

    override fun getPrecedence(): Precedence = Precedence.DEFAULT

    override fun getParentGroup(): ArendGroup? = null

    override fun getReferable(): PsiLocatedReferable = this

    override fun getDynamicSubgroups(): List<ArendGroup> = emptyList()

    override fun getInternalReferables(): List<ArendInternalReferable> = emptyList()

    override fun getStatements() = ArendStat.flatStatements(children.filterIsInstance<ArendStat>())

    override val where: ArendWhere?
        get() = null

    override fun moduleTextRepresentation(): String = name

    override fun positionTextRepresentation(): String? = null

    override fun getTopmostEquivalentSourceNode() = this

    override fun getParentSourceNode(): ArendSourceNode? = null

    override fun getIcon(flags: Int) = ArendIcons.AREND_FILE
}<|MERGE_RESOLUTION|>--- conflicted
+++ resolved
@@ -82,24 +82,13 @@
 
     val concreteDefinitions = HashMap<LongName, Concrete.Definition>()
 
-<<<<<<< HEAD
     fun getTCRefMap(refKind: RefKind): ConcurrentHashMap<LongName, IntellijTCReferable> {
         val location = moduleLocation ?: return ConcurrentHashMap<LongName, IntellijTCReferable>()
         return project.service<TypeCheckingService>().getTCRefMaps(refKind).computeIfAbsent(location) { ConcurrentHashMap<LongName, IntellijTCReferable>() }
     }
 
     override fun setName(name: String): PsiElement =
-        super.setName(if (name.endsWith('.' + ArendFileType.INSTANCE.defaultExtension)) name else name + '.' + ArendFileType.INSTANCE.defaultExtension)
-=======
-    fun cleanupTCRefMaps() {
-        for (refKind in RefKind.entries) {
-            getTCRefMap(refKind).cleanup(project)
-        }
-    }
-
-    override fun setName(name: String): PsiElement =
         super.setName(if (name.endsWith(FileUtils.EXTENSION)) name else name + FileUtils.EXTENSION)
->>>>>>> 117dc424
 
     override fun getStub(): ArendFileStub? = super.getStub() as ArendFileStub?
 
@@ -204,15 +193,9 @@
 
     override fun getReference(): ArendReference? = null
 
-<<<<<<< HEAD
-    override fun getFileType() = ArendFileType.INSTANCE
-
-    override fun textRepresentation(): String = name.removeSuffix("." + ArendFileType.INSTANCE.defaultExtension)
-=======
-    override fun getFileType(): FileType = ArendFileTypeInstance
+    override fun getFileType() = ArendFileTypeInstance
 
     override fun textRepresentation(): String = name.removeSuffix(FileUtils.EXTENSION)
->>>>>>> 117dc424
 
     override fun getPrecedence(): Precedence = Precedence.DEFAULT
 
