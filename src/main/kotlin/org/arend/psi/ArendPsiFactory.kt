package org.arend.psi

import com.intellij.openapi.project.Project
import com.intellij.psi.PsiElement
import com.intellij.psi.PsiFile
import com.intellij.psi.PsiFileFactory
import com.intellij.psi.PsiParserFacade
import org.arend.ArendFileTypeInstance
import org.arend.InjectionTextLanguage
import org.arend.psi.ext.*

class ArendPsiFactory(
    private val project: Project,
    private val fileName: String = "DUMMY.ard"
) {
    enum class StatCmdKind {OPEN, IMPORT}

    fun injected(text: String): PsiFile =
        psiFactory().createFileFromText(fileName, InjectionTextLanguage.INSTANCE, text)

    fun createDefIdentifier(name: String): ArendDefIdentifier =
        createFunction(name).defIdentifier ?: error("Failed to create def identifier: `$name`")

    fun createRefIdentifier(name: String): ArendRefIdentifier =
        createStatCmd(name).refIdentifierList.getOrNull(0)
            ?: error("Failed to create identifier: $name")

    fun createAliasIdentifier(name: String): ArendAliasIdentifier =
        createFromText("\\func foo \\alias $name")?.descendantOfType()
            ?: error("Failed to create alias identifier: `$name`")

    fun createLongName(name: String): ArendLongName =
        createImportCommand(name, StatCmdKind.IMPORT).namespaceCommand?.longName ?: error("Failed to create long name: `$name`")

    fun createLetExpression(letClause : String, expressionToWrap : String) : ArendLetExpr =
        createFromText("\\func foo => \\let \n $letClause \n\\in $expressionToWrap")?.descendantOfType()
                ?: error("Failed to create let expression: `$letClause`, `$expressionToWrap`")

    private fun createIPName(name: String): ArendIPName =
        createFunction("dummy", emptyList(), name).descendantOfType()
            ?: error("Failed to create identifier: $name")

    fun createInfixName(name: String) = createIPName("`$name`")

    fun createPostfixName(name: String) = createIPName("`$name")

    fun createNameTele(name: String?, typeExpr: String?, isExplicit: Boolean): ArendNameTele {
        val lparen = if (isExplicit) "(" else "{"
        val rparen = if (isExplicit) ")" else "}"
        return createFunction("dummy", listOf(lparen + (name ?: "_") + if (typeExpr != null) " : $typeExpr" else "") + rparen).parameters.firstOrNull()
                ?: error("Failed to create name tele " + (name ?: ""))
    }

    fun createLamTele(name: String?, typeExpr: String?, isExplicit: Boolean): ArendLamParam {
        val lparen = if (isExplicit) "(" else "{"
        val rparen = if (isExplicit) ")" else "}"
        return createFunction("dummy", emptyList(), "\\lam $lparen${(name ?: "_") + if (typeExpr != null) " : $typeExpr" else ""}$rparen => {?}").descendantOfType<ArendLamParam>() ?:
        error("Failed to create lam tele " + (name ?: ""))
    }

    fun createFieldTele(name: String?, typeExpr: String, isExplicit: Boolean): ArendFieldTele {
        val lparen = if (isExplicit) "(" else "{"
        val rparen = if (isExplicit) ")" else "}"
        return createFromText("\\class Dummy $lparen${name ?: "_"} : $typeExpr $rparen")!!.descendantOfType()!!
    }

    fun createTypeTele(name: String?, typeExpr: String, isExplicit: Boolean): ArendTypeTele {
        val lparen = if (isExplicit) "(" else "{"
        val rparen = if (isExplicit) ")" else "}"
        return createFromText("\\data Dummy $lparen${name ?: "_"}${if (name?.isEmpty() == true) "" else " : "}$typeExpr $rparen")!!.descendantOfType()!!
    }

    private fun createFunction(
            name: String,
            teles: List<String> = emptyList(),
            expr: String? = null
    ): ArendDefFunction {
        val code = buildString {
            append("\\func ")
            append(name)
            append(teles.joinToString(" ", " "))
            expr?.let { append(" : $expr") }
        }.trimEnd()
        return createFromText(code)?.descendantOfType() ?: error("Failed to create function: `$code`")
    }

    fun createFunctionKeyword(keyword: String): ArendCompositeElement =
        createFromText("$keyword foo => 0")?.descendantOfType<ArendDefFunction>()?.functionKw ?: error("Failed to create keyword $keyword")

    fun createInstanceKeyword(keyword: String): PsiElement =
        createFromText("$keyword foo => 0")?.descendantOfType<ArendDefInstance>()?.firstChild ?: error("Failed to create keyword $keyword")

    fun createClause(expr: String, createWithEmptyExpression: Boolean = false): ArendClause {
        val code = "\\func foo => \\case goo \\with { | $expr ${if (createWithEmptyExpression) "" else "=> {?}"} }"
        return createFromText(code)?.descendantOfType() ?: error("Failed to create clause: `$code`")
    }

    fun createExpressionMaybe(expr: String): ArendExpr? =
        createFromText("\\func foo => $expr")?.descendantOfType()

    fun createExpression(expr: String) =
        createExpressionMaybe(expr) ?: error("Failed to create expr: `$expr`")

    fun createWithBody(): ArendWithBody =
        (createExpression("\\case _ \\with {}") as? ArendCaseExpr)?.withBody ?: error("Failed to create withBody")

    fun createFunctionClauses(instance: Boolean = false): ArendFunctionClauses {
        val code = "\\${if (instance) "instance" else "func"} foo (a : Nat) : Nat\n  | 0 => {?}"
        return createFromText(code)?.descendantOfType() ?: error("Failed to create clause: `$code`")
    }

    fun createPattern(expr: String): ArendPattern {
        val code = "\\func foo (n : Nat) => \\case n \\with { | $expr => {?} }"
        return createFromText(code)?.descendantOfType() ?: error("Failed to create pattern: `$code`")
    }

    fun createCoClause(name: String, expr: String = "{?}"): ArendCoClause {
        val code = buildString {
            append("\\instance Dummy : Dummy\n")
            append("| $name => $expr")
        }
        return createFromText(code)?.descendantOfType() ?: error("Failed to create instance: `$code`")
    }

    fun createLocalCoClause(name: String, expr: String? = "{?}"): ArendLocalCoClause {
        val code = buildString {
            append("\\func foo => \\new Foo {\n")
            append("| $name => $expr\n }")
        }
        return createFromText(code)?.descendantOfType() ?: error("Failed to create instance: `$code`")
    }

    fun createCoClauseInFunction(name: String, expr: String = "{?}"): ArendCoClause {
        val code = buildString {
            append("\\func Dummy : Dummy \\cowith\n")
            append("| $name => $expr")
        }
        return createFromText(code)?.descendantOfType() ?: error("Failed to create instance: `$code`")
    }

    fun createNestedCoClause(name: String): ArendCoClause {
        val code = buildString {
            append("\\instance Dummy : Dummy\n")
            append("| $name { }")
        }
        return createFromText(code)?.descendantOfType() ?: error("Failed to create instance: `$code`")
    }

    fun createLam(teles: List<String>, expr: String): ArendLamExpr {
        val code = buildString {
            append("\\lam")
            append(teles.joinToString(" ", " "))
            append(" => ")
            append(expr)
        }.trimEnd()
        return createFromText(code)?.descendantOfType() ?: error("Failed to create lambda: `$code`")
    }

    fun createPairOfBraces(): Pair<PsiElement, PsiElement> {
        val nestedCoClause = createNestedCoClause("foo")
        return Pair(nestedCoClause.lbrace!!, nestedCoClause.rbrace!!)
    }

    fun createPairOfParens(): Pair<PsiElement, PsiElement> {
        val statCmd = createStatCmd("foo")
        return Pair(statCmd.lparen!!, statCmd.rparen!!)
    }

    fun createStatCmd(name: String): ArendStatCmd =
        createFromText("\\open X \\hiding ($name)")?.descendantOfType() ?: error("Failed to create stat cmd: `$name`")

    fun createImportCommand(command : String, cmdKind: StatCmdKind): ArendStat {
        val prefix = when (cmdKind) {
            StatCmdKind.OPEN -> "\\open "
            StatCmdKind.IMPORT -> "\\import "
        }
        val statements = createFromText(prefix + command)?.statements
        if (statements != null && statements.size == 1) {
            return statements[0]
        }
        error("Failed to create import command: $command")
    }

    fun createFromText(code: String): ArendFile? =
<<<<<<< HEAD
        psiFactory().createFileFromText(fileName, ArendFileType.INSTANCE, code) as? ArendFile
=======
        psiFactory().createFileFromText(fileName, ArendFileTypeInstance, code) as? ArendFile
>>>>>>> 117dc424

    private fun psiFactory() = PsiFileFactory.getInstance(project)

    fun createWhitespace(symbol: String): PsiElement =
        PsiParserFacade.getInstance(project).createWhiteSpaceFromText(symbol)

    fun createPipe(): PsiElement = createFromText("\\data D | con")?.descendantOfType<ArendDataBody>()?.firstChild ?: error("Failed to create '|'")

    fun createWhere(): ArendWhere = createFromText("\\module Test \\where { }")?.descendantOfType() ?: error("Failed to create '\\where'")

    fun createCoClauseBody(): ArendFunctionBody = createFromText("\\func foo (n : Nat) : R \\cowith\n | f{-caret-} x \\with")?.descendantOfType<ArendFunctionBody>()?.descendantOfType(true) ?: error("Failed to create coClauseBody keyword")

    fun createClassStat(): ArendClassStat = createFromText("\\class C { \\func bar => 101 }")?.descendantOfType() ?: error("Failed to create classStat")

    fun createCaseArg(caseArg: String): ArendCaseArg? = createFromText("\\func foo => \\case $caseArg, lol \\with {} ")?.descendantOfType()

    fun createColon() = createCaseArg("dummy : Nat")?.colon ?: error("Failed to create ':'")

    fun createReturnKeyword() = createFromText("\\return")?.firstChild?.firstChild?.firstChild ?: error("Failed to create return keyword")

    fun createReturnExpr() = createFromText("\\func foo => \\case t \\return {?} \\with {} ")?.firstChild?.firstChild
        ?.descendantOfType<ArendFunctionBody>()?.descendantOfType<ArendCaseExpr>()?.descendantOfType<ArendReturnExpr>() ?: error("Failed to create ArendReturnExpr")

    fun createUnderlining() = createFromText("\\func foo (_ : Nat)")?.descendantOfType<ArendNameTele>()?.descendantOfType<ArendIdentifierOrUnknown>() ?: error("Failed to create _")

    fun createUniverse(universeName: String) = createFromText("\\data D : $universeName")?.descendantOfType<ArendUniverseExpr>() ?: error("Failed to create ArendUniverseExpr")
}<|MERGE_RESOLUTION|>--- conflicted
+++ resolved
@@ -182,11 +182,7 @@
     }
 
     fun createFromText(code: String): ArendFile? =
-<<<<<<< HEAD
-        psiFactory().createFileFromText(fileName, ArendFileType.INSTANCE, code) as? ArendFile
-=======
         psiFactory().createFileFromText(fileName, ArendFileTypeInstance, code) as? ArendFile
->>>>>>> 117dc424
 
     private fun psiFactory() = PsiFileFactory.getInstance(project)
 
