--- conflicted
+++ resolved
@@ -34,13 +34,8 @@
         })
 
         ProjectManager.getInstance().addProjectManagerListener(project, object : ProjectManagerListener {
-<<<<<<< HEAD
-            override fun projectClosing(project: Project) {
-                project.service<TypeCheckingService>().libraryManager.unload()
-=======
             override fun projectClosed(project: Project) {
                 libraryManager.unload()
->>>>>>> f054a5af
             }
         })
 
