--- conflicted
+++ resolved
@@ -3,11 +3,7 @@
 import com.intellij.openapi.fileTypes.LanguageFileType
 import org.arend.util.FileUtils
 
-<<<<<<< HEAD
-class ArendFileType : LanguageFileType(ArendLanguage.INSTANCE) {
-=======
 open class ArendFileType : LanguageFileType(ArendLanguage.INSTANCE) {
->>>>>>> 117dc424
     override fun getName(): String = "Arend"
 
     override fun getDescription(): String = "Arend files"
@@ -15,15 +11,6 @@
     override fun getDefaultExtension(): String = FileUtils.EXTENSION.drop(1)
 
     override fun getIcon() = ArendIcons.AREND_FILE
-<<<<<<< HEAD
-
-    companion object {
-        @JvmField
-        val INSTANCE = ArendFileType()
-    }
-}
-=======
 }
 
-object ArendFileTypeInstance : ArendFileType()
->>>>>>> 117dc424
+object ArendFileTypeInstance : ArendFileType()