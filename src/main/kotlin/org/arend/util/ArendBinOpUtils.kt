package org.arend.util

import com.intellij.lang.ASTNode
import com.intellij.openapi.util.TextRange
import com.intellij.psi.PsiElement
import com.intellij.psi.util.parentOfType
import com.intellij.util.castSafelyTo
import org.arend.naming.reference.AliasReferable
import org.arend.naming.reference.GlobalReferable
import org.arend.naming.reference.Referable
import org.arend.psi.ArendExpr
import org.arend.psi.ArendIPName
import org.arend.psi.ArendImplicitArgument
import org.arend.psi.ext.ArendReferenceContainer
import org.arend.psi.ext.ArendSourceNode
import org.arend.resolving.util.parseBinOp
import org.arend.resolving.util.resolveReference
import org.arend.term.Fixity
import org.arend.term.abs.Abstract
import org.arend.term.abs.BaseAbstractExpressionVisitor
import org.arend.term.concrete.Concrete

fun appExprToConcrete(appExpr: Abstract.Expression): Concrete.Expression? = appExprToConcrete(appExpr, false)

<<<<<<< HEAD
fun appExprToConcrete(appExpr: Abstract.Expression, setData: Boolean): Concrete.Expression? =
        appExpr.accept(object : BaseAbstractExpressionVisitor<Void, Concrete.Expression>(null) {
            override fun visitBinOpSequence(data: Any?, left: Abstract.Expression, sequence: Collection<Abstract.BinOpSequenceElem>, params: Void?): Concrete.Expression =
                    parseBinOp(if (setData) data else null, left, sequence)
            override fun visitReference(data: Any?, referent: Referable, lp: Int, lh: Int, params: Void?) =
                    resolveReference(data, referent, null)
            override fun visitReference(data: Any?, referent: Referable, fixity: Fixity?, level1: Abstract.LevelExpression?, level2: Abstract.LevelExpression?, params: Void?) =
                    resolveReference(data, referent, fixity)
        }, null)
=======
    override fun visitReference(data: Any?, referent: Referable, lp: Int, lh: Int, params: Void?) = resolveReference(data, referent, null)
    override fun visitReference(data: Any?, referent: Referable, fixity: Fixity?, pLevels: Collection<Abstract.LevelExpression>?, hLevels: Collection<Abstract.LevelExpression>?, params: Void?) = resolveReference(data, referent, fixity)
}, null)
>>>>>>> 290c77c1

fun getBounds(cExpr: Concrete.Expression, aaeBlocks: List<ASTNode>): TextRange? {
    val cExprData = cExpr.data
    if (cExpr is Concrete.AppExpression) {
        val elements = ArrayList<TextRange>()
        val fData = cExpr.function.data

        elements.addAll(cExpr.arguments.asSequence().mapNotNull { getBounds(it.expression, aaeBlocks) })

        if (fData is PsiElement) {
            val f = aaeBlocks.filter { it.textRange.contains(fData.textRange) }
            if (f.size != 1) throw IllegalStateException()
            elements.add(f.first().textRange)
        }

        val startOffset = elements.asSequence().map { it.startOffset }.minOrNull()
        val endOffset = elements.asSequence().map { it.endOffset }.maxOrNull()
        if (startOffset != null && endOffset != null) {
            return TextRange.create(startOffset, endOffset)
        }
    } else if (cExprData is PsiElement) {
        for (psi in aaeBlocks) if (psi.textRange.contains(cExprData.node.textRange)) {
            return psi.textRange
        }
    }
    return null
}

fun concreteDataToSourceNode(data: Any?): ArendSourceNode? = if (data is ArendIPName) (data.infix
        ?: data.postfix)?.parentOfType() else data as? ArendSourceNode

/*fun checkConcreteExprIsArendExpr(aExpr: ArendExpr, cExpr: Concrete.Expression): Boolean {
    val checkConcreteExprDataIsArendNode = { cData: ArendSourceNode?, aNode: ArendSourceNode -> // Rewrite in a less ad-hoc way
        cData?.topmostEquivalentSourceNode == aNode.topmostEquivalentSourceNode ||
                cData?.topmostEquivalentSourceNode?.parentSourceNode?.topmostEquivalentSourceNode == aNode.topmostEquivalentSourceNode ||
                cData?.parentSourceNode?.parentSourceNode?.topmostEquivalentSourceNode == aNode.topmostEquivalentSourceNode }

    if (cExpr is Concrete.AppExpression) return false

    return checkConcreteExprDataIsArendNode(concreteDataToSourceNode(cExpr.data), aExpr)
} */

fun checkConcreteExprIsArendExpr(aExpr: ArendSourceNode, cExpr: Concrete.Expression): Boolean {
    val checkConcreteExprDataIsArendNode = ret@{ cData: ArendSourceNode?, aNode: ArendSourceNode ->
        // Rewrite in a less ad-hoc way
        if (cData?.topmostEquivalentSourceNode == aNode.topmostEquivalentSourceNode ||
                cData?.topmostEquivalentSourceNode?.parentSourceNode?.topmostEquivalentSourceNode == aNode.topmostEquivalentSourceNode
                || cData?.parentSourceNode?.parentSourceNode?.topmostEquivalentSourceNode == aNode.topmostEquivalentSourceNode
        ) {
            return@ret true
        }
        return@ret false
    }
    if (cExpr is Concrete.AppExpression) {
        return false
    }
    if (aExpr is ArendImplicitArgument) {
        val expr = aExpr.tupleExprList.firstOrNull()?.exprList?.lastOrNull() ?: return false
        return checkConcreteExprDataIsArendNode(concreteDataToSourceNode(cExpr.data), expr)
    }
    return checkConcreteExprDataIsArendNode(concreteDataToSourceNode(cExpr.data), aExpr)
}

private fun getReferenceContainer(expr: Concrete.Expression) = (expr as? Concrete.ReferenceExpression)?.data as? ArendReferenceContainer

data class DefAndArgsInParsedBinopResult(val functionReferenceContainer: ArendReferenceContainer,
                                         val operatorConcrete: Concrete.Expression,
                                         val argumentsConcrete: List<Concrete.Argument>)

fun findDefAndArgsInParsedBinop(arg: ArendExpr, parsedExpr: Concrete.Expression): DefAndArgsInParsedBinopResult? {
    if (checkConcreteExprIsArendExpr(arg, parsedExpr)) {
        getReferenceContainer(parsedExpr)?.let {
            return DefAndArgsInParsedBinopResult(it, parsedExpr, emptyList())
        }
    }

    if (parsedExpr is Concrete.AppExpression) {
        if (checkConcreteExprIsArendExpr(arg, parsedExpr.function)) {
            getReferenceContainer(parsedExpr.function)?.let {
                return DefAndArgsInParsedBinopResult(it, parsedExpr, parsedExpr.arguments)
            }
        }

        findDefAndArgsInParsedBinop(arg, parsedExpr.function)?.let { return it }

        for (argument in parsedExpr.arguments) {
            if (checkConcreteExprIsArendExpr(arg, argument.expression)) {
                getReferenceContainer(argument.expression)?.let {
                    return DefAndArgsInParsedBinopResult(it, argument.expression, emptyList())
                }
                return getReferenceContainer(parsedExpr.function)?.let { DefAndArgsInParsedBinopResult(it, parsedExpr, parsedExpr.arguments) }
            }
        }

        for (argument in parsedExpr.arguments)
            findDefAndArgsInParsedBinop(arg, argument.expression)?.let { return it }

    } else if (parsedExpr is Concrete.LamExpression)
        return findDefAndArgsInParsedBinop(arg, parsedExpr.body)

    return null
}

/*
// The second component of the Pair in the return type is a list of (argument, isExplicit)
fun findDefAndArgsInParsedBinop(arg: ArendExpr, parsedExpr: Concrete.Expression): Pair<Abstract.Reference, List<Pair<ArendSourceNode, Boolean>>>? {
    if (checkConcreteExprIsArendExpr(arg, parsedExpr)) {
        if (checkConcreteExprIsFunc(parsedExpr, arg.scope)) {
            return Pair(parsedExpr.data as Abstract.Reference, emptyList())
        }
    }

    if (parsedExpr is Concrete.AppExpression) {
        val createArglist = ret@{
            val ardArguments = mutableListOf<Pair<ArendSourceNode, Boolean>>()
            for (argument_ in parsedExpr.arguments) {
                if (argument_.expression.data !is ArendSourceNode) {
                    return@ret null
                }
                ardArguments.add(Pair(argument_.expression.data as ArendSourceNode, argument_.isExplicit))
            }
            return@ret ardArguments
        }

        if (checkConcreteExprIsArendExpr(arg, parsedExpr.function)) {
            if (checkConcreteExprIsFunc(parsedExpr.function, arg.scope)) {
                return createArglist()?.let { Pair(parsedExpr.data as Abstract.Reference, it) }
            }
        }

        val funcRes = findDefAndArgsInParsedBinop(arg, parsedExpr.function)
        if (funcRes != null) return funcRes

        for (argument in parsedExpr.arguments) {
            if (checkConcreteExprIsArendExpr(arg, argument.expression)) {
                if (checkConcreteExprIsFunc(argument.expression, arg.scope)) {
                    return Pair(argument.expression.data as Abstract.Reference, emptyList())
                }
                if (!checkConcreteExprIsFunc(parsedExpr.function, arg.scope)) return null
                return createArglist()?.let { Pair(parsedExpr.function.data  as Abstract.Reference, it) }
            }
        }

        for (argument in parsedExpr.arguments) {
            val argRes = findDefAndArgsInParsedBinop(arg, argument.expression)
            if (argRes != null) return argRes
        }
    } else if (parsedExpr is Concrete.LamExpression) {
        return findDefAndArgsInParsedBinop(arg, parsedExpr.body)
    }

    return null
}

fun concreteDataToSourceNode(data: Any?): ArendSourceNode? {
    if (data is ArendIPName) {
        val element = data.infix ?: data.postfix
        val node = element?.parentOfType<ArendSourceNode>() ?: return null
        return node
    }
    return data as? ArendSourceNode
}

*/

fun isBinOp(binOpReference: ArendReferenceContainer?) =
        if (binOpReference is ArendIPName) binOpReference.infix != null
        else (resolve(binOpReference))?.precedence?.isInfix == true

private fun resolve(reference: ArendReferenceContainer?): GlobalReferable? =
        reference?.resolve?.castSafelyTo<GlobalReferable>()
                ?.let { if (it.hasAlias() && it.aliasName == reference.referenceName) AliasReferable(it) else it }<|MERGE_RESOLUTION|>--- conflicted
+++ resolved
@@ -22,21 +22,15 @@
 
 fun appExprToConcrete(appExpr: Abstract.Expression): Concrete.Expression? = appExprToConcrete(appExpr, false)
 
-<<<<<<< HEAD
 fun appExprToConcrete(appExpr: Abstract.Expression, setData: Boolean): Concrete.Expression? =
         appExpr.accept(object : BaseAbstractExpressionVisitor<Void, Concrete.Expression>(null) {
             override fun visitBinOpSequence(data: Any?, left: Abstract.Expression, sequence: Collection<Abstract.BinOpSequenceElem>, params: Void?): Concrete.Expression =
                     parseBinOp(if (setData) data else null, left, sequence)
             override fun visitReference(data: Any?, referent: Referable, lp: Int, lh: Int, params: Void?) =
                     resolveReference(data, referent, null)
-            override fun visitReference(data: Any?, referent: Referable, fixity: Fixity?, level1: Abstract.LevelExpression?, level2: Abstract.LevelExpression?, params: Void?) =
+            override fun visitReference(data: Any?, referent: Referable, fixity: Fixity?, pLevels: Collection<Abstract.LevelExpression>?, hLevels: Collection<Abstract.LevelExpression>?, params: Void?) =
                     resolveReference(data, referent, fixity)
         }, null)
-=======
-    override fun visitReference(data: Any?, referent: Referable, lp: Int, lh: Int, params: Void?) = resolveReference(data, referent, null)
-    override fun visitReference(data: Any?, referent: Referable, fixity: Fixity?, pLevels: Collection<Abstract.LevelExpression>?, hLevels: Collection<Abstract.LevelExpression>?, params: Void?) = resolveReference(data, referent, fixity)
-}, null)
->>>>>>> 290c77c1
 
 fun getBounds(cExpr: Concrete.Expression, aaeBlocks: List<ASTNode>): TextRange? {
     val cExprData = cExpr.data
