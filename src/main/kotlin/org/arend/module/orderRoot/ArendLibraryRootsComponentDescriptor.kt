package org.arend.module.orderRoot

import com.intellij.ide.highlighter.JavaClassFileType
import com.intellij.openapi.project.ProjectBundle
import com.intellij.openapi.roots.OrderRootType
import com.intellij.openapi.roots.libraries.ui.AttachRootButtonDescriptor
import com.intellij.openapi.roots.libraries.ui.DescendentBasedRootFilter
import com.intellij.openapi.roots.libraries.ui.LibraryRootsComponentDescriptor
import com.intellij.openapi.roots.libraries.ui.OrderRootTypePresentation
import org.arend.ArendFileTypeInstance
import org.arend.util.ArendLibraryChooserDescriptor
import org.arend.util.FileUtils


object ArendLibraryRootsComponentDescriptor : LibraryRootsComponentDescriptor() {
    override fun getRootDetectors() = listOf(
        ArendConfigRootDetector,
<<<<<<< HEAD
        DescendentBasedRootFilter.createFileTypeBasedFilter(OrderRootType.SOURCES, false, ArendFileType.INSTANCE, "sources"),
=======
        DescendentBasedRootFilter.createFileTypeBasedFilter(OrderRootType.SOURCES, false, ArendFileTypeInstance, "sources"),
>>>>>>> 117dc424
        DescendentBasedRootFilter(OrderRootType.CLASSES, false, "binaries") {
            it.name.endsWith(FileUtils.SERIALIZED_EXTENSION)
        },
        DescendentBasedRootFilter.createFileTypeBasedFilter(OrderRootType.CLASSES, false, JavaClassFileType.INSTANCE, "classes")
    )

    override fun createAttachButtons(): List<AttachRootButtonDescriptor> = emptyList()

    override fun getRootTypePresentation(type: OrderRootType): OrderRootTypePresentation? = null

    override fun getRootTypes() = arrayOf(ArendConfigOrderRootType.INSTANCE, OrderRootType.SOURCES, OrderRootType.CLASSES)

    override fun createAttachFilesChooserDescriptor(libraryName: String?) =
        ArendLibraryChooserDescriptor(chooseYamlConfig = true, chooseZipLibrary = false, chooseLibraryDirectory = false, chooseDirectories = true).apply {
            title =
                if (libraryName.isNullOrEmpty()) {
                    ProjectBundle.message("library.attach.files.action")
                } else {
                    ProjectBundle.message("library.attach.files.to.library.action", libraryName)
                }
            description = "Select config files or directories in which library sources are located"
        }
}<|MERGE_RESOLUTION|>--- conflicted
+++ resolved
@@ -15,11 +15,7 @@
 object ArendLibraryRootsComponentDescriptor : LibraryRootsComponentDescriptor() {
     override fun getRootDetectors() = listOf(
         ArendConfigRootDetector,
-<<<<<<< HEAD
-        DescendentBasedRootFilter.createFileTypeBasedFilter(OrderRootType.SOURCES, false, ArendFileType.INSTANCE, "sources"),
-=======
         DescendentBasedRootFilter.createFileTypeBasedFilter(OrderRootType.SOURCES, false, ArendFileTypeInstance, "sources"),
->>>>>>> 117dc424
         DescendentBasedRootFilter(OrderRootType.CLASSES, false, "binaries") {
             it.name.endsWith(FileUtils.SERIALIZED_EXTENSION)
         },
