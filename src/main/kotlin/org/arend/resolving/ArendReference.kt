--- conflicted
+++ resolved
@@ -90,11 +90,7 @@
                     val module = if (ref is PsiModuleReferable) {
                         ref.modules.firstOrNull()
                     } else {
-<<<<<<< HEAD
-                        element.libraryConfig?.forAvailableConfigs { it.findArendFilesAndDirectories(ref.path).firstOrNull() }
-=======
-                        element.libraryConfig?.forAvailableConfigs { it.findArendFileOrDirectory(origRef.path) }
->>>>>>> 12c9e72b
+                        element.libraryConfig?.forAvailableConfigs { it.findArendFileOrDirectory(ref.path) }
                     }
                     module?.let {
                         if (it is ArendFile)
@@ -154,22 +150,4 @@
         else -> error("Unsupported identifier type for `$name`")
     }
     oldNameIdentifier.replace(newNameIdentifier)
-<<<<<<< HEAD
-}
-
-open class ArendPolyReferenceImpl<T : ArendReferenceElement>(element: T): ArendReferenceImpl<T>(element), PsiPolyVariantReference {
-    override fun multiResolve(incompleteCode: Boolean): Array<ResolveResult> =
-        when (val ref = element.scope.resolveName(element.referenceName)?.let { (it as? Referable)?.underlyingReferable ?: it}) {
-            is PsiElement -> arrayOf(PsiElementResolveResult(ref))
-            is PsiModuleReferable -> ref.modules.map { PsiElementResolveResult(it) }.toTypedArray()
-            is ModuleReferable ->
-                if (ref.path == Prelude.MODULE_PATH) {
-                    TypeCheckingService.getInstance(element.project).prelude?.let { listOf(it) }
-                } else {
-                    element.libraryConfig?.availableConfigs?.flatMap { it.findArendFilesAndDirectories(ref.path) }
-                }?.map { PsiElementResolveResult(it) }?.toTypedArray<ResolveResult>() ?: emptyArray()
-            else -> emptyArray()
-        }
-=======
->>>>>>> 12c9e72b
 }