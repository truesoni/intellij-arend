package org.arend.resolving

import com.intellij.codeInsight.lookup.LookupElementBuilder
import com.intellij.openapi.components.service
import com.intellij.openapi.util.TextRange
import com.intellij.psi.*
import org.arend.ArendFileType
import org.arend.ArendIcons
<<<<<<< HEAD
import org.arend.codeInsight.completion.ReplaceInsertHandler
import org.arend.naming.reference.*
=======
import org.arend.naming.reference.ModuleReferable
import org.arend.naming.reference.Referable
>>>>>>> 67fe88f2
import org.arend.prelude.Prelude
import org.arend.psi.*
import org.arend.psi.ext.ArendReferenceElement
import org.arend.psi.ext.PsiModuleReferable
import org.arend.psi.ext.PsiReferable
<<<<<<< HEAD
import org.arend.psi.ext.impl.ReferableAdapter
=======
import org.arend.psi.ext.parametersText
>>>>>>> 67fe88f2
import org.arend.refactoring.ArendNamesValidator
import org.arend.term.abs.Abstract
import org.arend.typechecking.TypeCheckingService

interface ArendReference : PsiReference {
    override fun getElement(): ArendReferenceElement

    override fun resolve(): PsiElement?
}

open class ArendDefReferenceImpl<T : ArendReferenceElement>(element: T): PsiReferenceBase<T>(element, TextRange(0, element.textLength)), ArendReference {
    override fun handleElementRename(newName: String): PsiElement {
        element.referenceNameElement?.let { doRename(it, newName) }
        return element
    }

    override fun getVariants(): Array<Any> = emptyArray()

    override fun resolve(): PsiElement = element.parent as? PsiReferable ?: element
}

open class ArendPatternDefReferenceImpl<T : ArendDefIdentifier>(element: T, private val onlyResolve: Boolean): ArendReferenceImpl<T>(element) {
    override fun resolve(): PsiElement? = super.resolve() ?: if (onlyResolve) null else element
}

open class ArendReferenceImpl<T : ArendReferenceElement>(element: T, private val beforeImportDot: Boolean = false): PsiReferenceBase<T>(element, element.rangeInElement), ArendReference {
    override fun handleElementRename(newName: String): PsiElement {
        element.referenceNameElement?.let { doRename(it, newName) }
        return element
    }

    override fun bindToElement(element: PsiElement) = element

    override fun getVariants(): Array<Any> {
        var notARecord = false
        var clazz: Class<*>? = null
        val element = element
        val parent = element.parent
        val pParent = (parent as? ArendLongName)?.parent
        if (pParent is ArendDefClass) {
            clazz = ArendDefClass::class.java
        } else {
            val atomFieldsAcc = ((pParent as? ArendLiteral)?.parent as? ArendAtom)?.parent as? ArendAtomFieldsAcc
            val argParent = when {
                atomFieldsAcc == null -> (pParent as? ArendLongNameExpr)?.parent
                atomFieldsAcc.fieldAccList.isNotEmpty() -> null
                else -> atomFieldsAcc.parent
            }
            if ((((argParent as? ArendArgumentAppExpr)?.parent as? ArendNewExpr)?.parent as? ArendReturnExpr)?.parent is ArendDefInstance) {
                clazz = ArendDefClass::class.java
                notARecord = true
            }
        }

        return element.scope.elements.mapNotNull { origElement ->
            val ref = origElement.underlyingReferable
            if (origElement is AliasReferable || ref !is ModuleReferable && (clazz != null && !clazz.isInstance(ref) || notARecord && (ref as? ArendDefClass)?.recordKw != null)) {
                null
            } else when (ref) {
                is PsiNamedElement -> {
<<<<<<< HEAD
                    val alias = (ref as? ReferableAdapter<*>)?.getAlias()?.aliasIdentifier?.id?.text
                    var builder = LookupElementBuilder.create(ref, origElement.textRepresentation() + (if (alias == null) "" else " $alias")).withIcon(ref.getIcon(0))
                    if (alias != null) {
                        builder = builder.withInsertHandler(ReplaceInsertHandler(alias))
                    }
                    val parameters = (ref as? Abstract.ParametersHolder)?.parameters ?: emptyList()
                    if (parameters.isNotEmpty()) {
                        val stringBuilder = StringBuilder()
                        for (parameter in parameters) {
                            if (parameter is PsiElement) {
                                stringBuilder.append(' ').append(parameter.oneLineText)
                            }
                        }
                        builder = builder.withTailText(stringBuilder.toString(), true)
=======
                    var builder = LookupElementBuilder.create(ref, origElement.textRepresentation()).withIcon(ref.getIcon(0))
                    (ref as? Abstract.ParametersHolder)?.parametersText?.let {
                        builder = builder.withTailText(it, true)
>>>>>>> 67fe88f2
                    }
                    (ref as? PsiReferable)?.psiElementType?.let { builder = builder.withTypeText(it.oneLineText) }
                    builder
                }
                is ModuleReferable -> {
                    val module = if (ref is PsiModuleReferable) {
                        ref.modules.firstOrNull()
                    } else {
                        element.containingFile?.libraryConfig?.forAvailableConfigs { it.findArendFileOrDirectory(ref.path, withAdditional = true, withTests = true) }
                    }
                    when (module) {
                        null -> LookupElementBuilder.create(ref, ref.path.lastName).withIcon(ArendIcons.DIRECTORY)
                        is ArendFile -> LookupElementBuilder.create(module, ref.path.lastName).withIcon(ArendIcons.AREND_FILE)
                        else -> LookupElementBuilder.createWithIcon(module)
                    }
                }
                else -> LookupElementBuilder.create(ref, origElement.textRepresentation())
            }
        }.toTypedArray()
    }

    override fun resolve(): PsiElement? {
        val cache = element.project.service<ArendResolveCache>()
        val resolver = { element : ArendReferenceElement ->
            if (beforeImportDot) {
                val refName = element.referenceName
                var result: Referable? = null
                for (ref in element.scope.elements) {
                    if (ref.textRepresentation() == refName) {
                        result = ref
                        if (ref !is PsiModuleReferable || ref.modules.firstOrNull() is PsiDirectory) {
                            break
                        }
                    }
                }
                result
            } else {
                element.scope.resolveName(element.referenceName)
            }
        }

        return when (val ref = cache.resolveCached(resolver, element)?.underlyingReferable) {
            is PsiElement -> ref
            is PsiModuleReferable -> ref.modules.firstOrNull()
            is ModuleReferable -> {
                if (ref.path == Prelude.MODULE_PATH) {
                    element.project.service<TypeCheckingService>().prelude
                } else {
                    element.containingFile?.libraryConfig?.forAvailableConfigs { it.findArendFileOrDirectory(ref.path, withAdditional = true, withTests = true) }
                }
            }
            else -> null
        }
    }
}

private fun doRename(oldNameIdentifier: PsiElement, rawName: String) {
    val name = rawName.removeSuffix('.' + ArendFileType.defaultExtension)
    if (!ArendNamesValidator.isIdentifier(name, oldNameIdentifier.project)) return
    val factory = ArendPsiFactory(oldNameIdentifier.project)
    val newNameIdentifier = when (oldNameIdentifier) {
        is ArendDefIdentifier -> factory.createDefIdentifier(name)
        is ArendRefIdentifier -> factory.createRefIdentifier(name)
        is ArendIPName -> if (oldNameIdentifier.postfix != null) factory.createPostfixName(name) else factory.createInfixName(name)
        else -> error("Unsupported identifier type for `$name`")
    }
    oldNameIdentifier.replace(newNameIdentifier)
}<|MERGE_RESOLUTION|>--- conflicted
+++ resolved
@@ -6,23 +6,15 @@
 import com.intellij.psi.*
 import org.arend.ArendFileType
 import org.arend.ArendIcons
-<<<<<<< HEAD
 import org.arend.codeInsight.completion.ReplaceInsertHandler
 import org.arend.naming.reference.*
-=======
-import org.arend.naming.reference.ModuleReferable
-import org.arend.naming.reference.Referable
->>>>>>> 67fe88f2
 import org.arend.prelude.Prelude
 import org.arend.psi.*
 import org.arend.psi.ext.ArendReferenceElement
 import org.arend.psi.ext.PsiModuleReferable
 import org.arend.psi.ext.PsiReferable
-<<<<<<< HEAD
+import org.arend.psi.ext.parametersText
 import org.arend.psi.ext.impl.ReferableAdapter
-=======
-import org.arend.psi.ext.parametersText
->>>>>>> 67fe88f2
 import org.arend.refactoring.ArendNamesValidator
 import org.arend.term.abs.Abstract
 import org.arend.typechecking.TypeCheckingService
@@ -83,26 +75,13 @@
                 null
             } else when (ref) {
                 is PsiNamedElement -> {
-<<<<<<< HEAD
                     val alias = (ref as? ReferableAdapter<*>)?.getAlias()?.aliasIdentifier?.id?.text
                     var builder = LookupElementBuilder.create(ref, origElement.textRepresentation() + (if (alias == null) "" else " $alias")).withIcon(ref.getIcon(0))
                     if (alias != null) {
                         builder = builder.withInsertHandler(ReplaceInsertHandler(alias))
                     }
-                    val parameters = (ref as? Abstract.ParametersHolder)?.parameters ?: emptyList()
-                    if (parameters.isNotEmpty()) {
-                        val stringBuilder = StringBuilder()
-                        for (parameter in parameters) {
-                            if (parameter is PsiElement) {
-                                stringBuilder.append(' ').append(parameter.oneLineText)
-                            }
-                        }
-                        builder = builder.withTailText(stringBuilder.toString(), true)
-=======
-                    var builder = LookupElementBuilder.create(ref, origElement.textRepresentation()).withIcon(ref.getIcon(0))
                     (ref as? Abstract.ParametersHolder)?.parametersText?.let {
                         builder = builder.withTailText(it, true)
->>>>>>> 67fe88f2
                     }
                     (ref as? PsiReferable)?.psiElementType?.let { builder = builder.withTypeText(it.oneLineText) }
                     builder
