--- conflicted
+++ resolved
@@ -118,7 +118,6 @@
     }
 
     companion object {
-<<<<<<< HEAD
         private fun availableOnlyAtUserRequest(referable: PsiLocatedReferable): Boolean =
                 referable is ArendFieldDefIdentifier
 
@@ -138,10 +137,7 @@
             }, PsiModificationTracker.MODIFICATION_COUNT)
         }
 
-        private fun getStubElementSet(project: Project, refElement: ArendReferenceElement): Set<PsiLocatedReferable> {
-=======
         private fun getStubElementSet(project: Project, refElement: ArendReferenceElement): List<PsiLocatedReferable> {
->>>>>>> 17f5838c
             val name = refElement.referenceName
             val service = project.service<TypeCheckingService>()
             return StubIndex.getElements(ArendDefinitionIndex.KEY, name, project, ProjectAndLibrariesScope(project), PsiReferable::class.java).filterIsInstance<PsiLocatedReferable>() + service.getAdditionalNames(name)
