package org.arend.quickfix.referenceResolve

import com.intellij.codeInsight.FileModificationService
import com.intellij.codeInsight.daemon.impl.DaemonListeners
import com.intellij.codeInsight.daemon.impl.ShowAutoImportPass
import com.intellij.codeInsight.hint.HintManager
import com.intellij.codeInsight.intention.HighPriorityAction
import com.intellij.codeInspection.HintAction
import com.intellij.openapi.application.ApplicationManager
import com.intellij.openapi.application.impl.LaterInvocator
import com.intellij.openapi.command.CommandProcessor
import com.intellij.openapi.components.service
import com.intellij.openapi.editor.Editor
import com.intellij.openapi.project.Project
import com.intellij.openapi.util.registry.Registry
import com.intellij.psi.PsiFile
import com.intellij.psi.stubs.StubIndex
import com.intellij.psi.util.CachedValueProvider
import com.intellij.psi.util.CachedValuesManager
import com.intellij.psi.util.PsiModificationTracker
import com.intellij.util.SlowOperations
import com.intellij.util.ThreeState
import org.arend.settings.ArendSettings
import org.arend.naming.scope.ScopeFactory
import org.arend.psi.ArendFile
import org.arend.psi.ArendFileScope
import org.arend.psi.ext.*
import org.arend.psi.libraryConfig
import org.arend.psi.stubs.index.ArendDefinitionIndex
import org.arend.psi.stubs.index.ArendFileIndex
import org.arend.typechecking.TypeCheckingService
import org.arend.util.ArendBundle
import org.arend.util.FileUtils

enum class Result { POPUP_SHOWN, CLASS_AUTO_IMPORTED, POPUP_NOT_SHOWN }

class ArendImportHintAction(private val referenceElement: ArendReferenceElement) : HintAction, HighPriorityAction {
    private enum class ImportHintActionAvailability { UNAVAILABLE, ONLY_AT_USER_REQUEST, AVAILABLE, AVAILABLE_FOR_SILENT_FIX }

    override fun startInWriteAction(): Boolean = false

    override fun getFamilyName(): String = text

    override fun getText(): String = ArendBundle.message("arend.import.fix")

    @Deprecated("Deprecated in Java")
    override fun fixSilently(editor: Editor): Boolean =
            doFix(editor, true) == Result.CLASS_AUTO_IMPORTED

    override fun showHint(editor: Editor): Boolean =
            doFix(editor) != Result.POPUP_NOT_SHOWN

    override fun isAvailable(project: Project, editor: Editor?, file: PsiFile?): Boolean =
        referenceElement.isValid && checkAvailability(project) != ImportHintActionAvailability.UNAVAILABLE

    private fun checkAvailability(project: Project): ImportHintActionAvailability {
        if (!importQuickFixAllowed(referenceElement)) return ImportHintActionAvailability.UNAVAILABLE
        return doComputeAvailability(project, referenceElement)
    }

    private fun getItemsToImport(project: Project, file: PsiFile?, onlyGenerallyAvailable: Boolean = false): Sequence<ResolveReferenceAction> =
            if (importQuickFixAllowed(referenceElement))
                getStubElementSet(project, referenceElement, file).asSequence().filter{!onlyGenerallyAvailable || !availableOnlyAtUserRequest(it)}.mapNotNull { ResolveReferenceAction.getProposedFix(it, referenceElement) }
            else emptySequence()

    override fun invoke(project: Project, editor: Editor, file: PsiFile?) {
        if (!FileModificationService.getInstance().prepareFileForWrite(file)) return
        if (!referenceUnresolved(referenceElement) && referenceElement.parent !is ArendPattern) return // already imported or invalid

        ApplicationManager.getApplication().runWriteAction {
            val fixData = getItemsToImport(project, file)
            if (!fixData.iterator().hasNext()) return@runWriteAction
            val action = ArendAddImportAction(project, editor, referenceElement, fixData.toList(), false)
            action.execute()
        }

    }

    private fun doFix(editor: Editor, silentFixMode: Boolean = false): Result {
        val psiFile = referenceElement.containingFile
        val refElementUnderCaret = referenceElement.textRange.contains(editor.caretModel.offset)
        val project = psiFile.project

        if (!referenceElement.isValid || referenceElement.reference?.resolve() != null) return Result.POPUP_NOT_SHOWN // already imported or invalid
        val availability = checkAvailability(project)
        if (availability !in setOf(ImportHintActionAvailability.AVAILABLE, ImportHintActionAvailability.AVAILABLE_FOR_SILENT_FIX)) return Result.POPUP_NOT_SHOWN // We import fieldDefIdentifier only at the request of the user (through invoke method)

        val isInModlessContext = if (Registry.`is`("ide.perProjectModality")) !LaterInvocator.isInModalContextForProject(editor.project) else !LaterInvocator.isInModalContext()
        val referenceResolveActions = getItemsToImport(project, psiFile, true)
        val actionsIterator = referenceResolveActions.iterator()

        if (availability == ImportHintActionAvailability.AVAILABLE_FOR_SILENT_FIX &&
                service<ArendSettings>().autoImportOnTheFly && !refElementUnderCaret /* prevent on-the-fly autoimport of element under caret */ &&
<<<<<<< HEAD
                (ApplicationManager.getApplication().isUnitTestMode || DaemonListeners.canChangeFileSilently(psiFile, true)) &&
=======
                (ApplicationManager.getApplication().isUnitTestMode || DaemonListeners.canChangeFileSilently(psiFile, true, ThreeState.UNSURE)) &&
>>>>>>> eb537bb5
                isInModlessContext) {
            val action = ArendAddImportAction(project, editor, referenceElement, referenceResolveActions.toList(), true)
            CommandProcessor.getInstance().runUndoTransparentAction { action.execute() }
            return Result.CLASS_AUTO_IMPORTED
        }

        if (silentFixMode) return Result.POPUP_NOT_SHOWN

        val firstAction = if (actionsIterator.hasNext()) actionsIterator.next() else null
        val moreThanOneActionAvailable = actionsIterator.hasNext()

        if (firstAction != null) {
            val hintText = ShowAutoImportPass.getMessage(moreThanOneActionAvailable, firstAction.toString())
            if (!ApplicationManager.getApplication().isUnitTestMode) {
                var endOffset = referenceElement.textRange.endOffset
                if (endOffset > editor.document.textLength) endOffset = editor.document.textLength //needed to prevent elusive IllegalArgumentException
                val action = ArendAddImportAction(project, editor, referenceElement, referenceResolveActions.toList(), false)
                HintManager.getInstance().showQuestionHint(editor, hintText, referenceElement.textRange.startOffset, endOffset, action)
            }
            return Result.POPUP_SHOWN
        }
        return Result.POPUP_NOT_SHOWN
    }

    companion object {
        private fun availableOnlyAtUserRequest(referable: PsiLocatedReferable): Boolean =
                referable is ArendFieldDefIdentifier

        private fun doComputeAvailability(project: Project, refElement: ArendReferenceElement) = CachedValuesManager.getCachedValue(refElement) {
            val allStubs = getStubElementSet(project, refElement, refElement.containingFile).asSequence()
            val generallyAvailableStubs = allStubs.filter { !availableOnlyAtUserRequest(it) }
            val allImportActions = allStubs.filter { kindMatches(it, refElement) && ResolveReferenceAction.checkIfAvailable(it, refElement) }
            val generallyAvailableImportActions = generallyAvailableStubs.filter { kindMatches(it, refElement) && ResolveReferenceAction.checkIfAvailable(it, refElement) }
            CachedValueProvider.Result(when {
                generallyAvailableImportActions.iterator().hasNext() -> {
                    val allImportActionsIterator = allImportActions.iterator()
                    allImportActionsIterator.next()
                    if (allImportActionsIterator.hasNext()) ImportHintActionAvailability.AVAILABLE else ImportHintActionAvailability.AVAILABLE_FOR_SILENT_FIX
                }
                allImportActions.iterator().hasNext() -> ImportHintActionAvailability.ONLY_AT_USER_REQUEST
                else -> ImportHintActionAvailability.UNAVAILABLE
            }, PsiModificationTracker.MODIFICATION_COUNT)
        }

        private fun kindMatches(target: PsiLocatedReferable, element: ArendReferenceElement) : Boolean =
            element.parent !is ArendPattern || target.tcReferable?.kind?.isConstructor == true

        private fun getStubElementSet(project: Project, refElement: ArendReferenceElement, file: PsiFile?): List<PsiLocatedReferable> {
            val name = refElement.referenceName
            val service = project.service<TypeCheckingService>()
            val config = (file as? ArendFile)?.libraryConfig
            val libRefs = if (config == null) emptyList() else {
                val result = ArrayList<PsiLocatedReferable>()
                config.forAvailableConfigs { conf ->
                    conf.additionalNames[name]?.let { result.addAll(it) }
                    null
                }
                result
            }
            return SlowOperations.allowSlowOperations<List<PsiLocatedReferable>, Exception> {
                StubIndex.getElements(ArendDefinitionIndex.KEY, name, project, ArendFileScope(project), PsiReferable::class.java).filterIsInstance<PsiLocatedReferable>() +
                        StubIndex.getElements(ArendFileIndex.KEY, name + FileUtils.EXTENSION, project, ArendFileScope(project), ArendFile::class.java) +
                        libRefs + service.getAdditionalReferables(name)
            }
        }

        fun importQuickFixAllowed(referenceElement: ArendReferenceElement) = when (referenceElement) {
            is ArendDefIdentifier -> referenceElement.parent is ArendPattern
            is ArendRefIdentifier -> (referenceUnresolved(referenceElement) && ScopeFactory.isGlobalScopeVisible(referenceElement.topmostEquivalentSourceNode))
            is ArendSourceNode -> referenceUnresolved(referenceElement) && ScopeFactory.isGlobalScopeVisible(referenceElement.topmostEquivalentSourceNode)
            is ArendIPName -> referenceUnresolved(referenceElement)
            else -> false
        }

        fun referenceUnresolved(referenceElement: ArendReferenceElement): Boolean {
            val reference = (if (referenceElement.isValid) referenceElement.reference else null)
                    ?: return false // reference anchor is invalid
            return reference.resolve() == null // return false if already imported
        }
    }
}<|MERGE_RESOLUTION|>--- conflicted
+++ resolved
@@ -20,7 +20,6 @@
 import com.intellij.psi.util.PsiModificationTracker
 import com.intellij.util.SlowOperations
 import com.intellij.util.ThreeState
-import org.arend.settings.ArendSettings
 import org.arend.naming.scope.ScopeFactory
 import org.arend.psi.ArendFile
 import org.arend.psi.ArendFileScope
@@ -28,6 +27,7 @@
 import org.arend.psi.libraryConfig
 import org.arend.psi.stubs.index.ArendDefinitionIndex
 import org.arend.psi.stubs.index.ArendFileIndex
+import org.arend.settings.ArendSettings
 import org.arend.typechecking.TypeCheckingService
 import org.arend.util.ArendBundle
 import org.arend.util.FileUtils
@@ -91,11 +91,7 @@
 
         if (availability == ImportHintActionAvailability.AVAILABLE_FOR_SILENT_FIX &&
                 service<ArendSettings>().autoImportOnTheFly && !refElementUnderCaret /* prevent on-the-fly autoimport of element under caret */ &&
-<<<<<<< HEAD
-                (ApplicationManager.getApplication().isUnitTestMode || DaemonListeners.canChangeFileSilently(psiFile, true)) &&
-=======
                 (ApplicationManager.getApplication().isUnitTestMode || DaemonListeners.canChangeFileSilently(psiFile, true, ThreeState.UNSURE)) &&
->>>>>>> eb537bb5
                 isInModlessContext) {
             val action = ArendAddImportAction(project, editor, referenceElement, referenceResolveActions.toList(), true)
             CommandProcessor.getInstance().runUndoTransparentAction { action.execute() }
