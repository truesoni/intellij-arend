--- conflicted
+++ resolved
@@ -137,16 +137,8 @@
         val title = JBLabel(ArendBundle.message("arend.proof.search.title"))
         val topPanel = JPanel(MigLayout("flowx, ins 0, gap 0, fillx, filly"))
         val foregroundColor = when {
-<<<<<<< HEAD
-            StartupUiUtil.isUnderDarcula -> when {
-                UIUtil.isUnderWin10LookAndFeel() -> JBColor.WHITE
-                else -> JBColor(Gray._240, Gray._200)
-            }
-            else -> UIUtil.getLabelForeground()
-=======
             JBColor.isBright() -> UIUtil.getLabelForeground()
             else -> JBColor(Gray._240, Gray._200)
->>>>>>> eb537bb5
         }
         title.foreground = foregroundColor
         title.border = BorderFactory.createEmptyBorder(3, 5, 5, 0)
