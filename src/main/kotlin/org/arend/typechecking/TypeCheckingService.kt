--- conflicted
+++ resolved
@@ -29,11 +29,8 @@
 import org.arend.typechecking.order.dependency.DependencyListener
 import org.arend.util.FullName
 import java.util.*
-<<<<<<< HEAD
 import kotlin.collections.ArrayList
 import kotlin.collections.HashSet
-=======
->>>>>>> 12c9e72b
 
 interface TypeCheckingService {
     val libraryManager: LibraryManager
@@ -60,19 +57,17 @@
 
     fun processEvent(child: PsiElement?, oldChild: PsiElement?, newChild: PsiElement?, parent: PsiElement?, additionOrRemoval: Boolean)
 
-<<<<<<< HEAD
     fun reportError(error: GeneralError)
 
     fun getErrors(file: ArendFile): List<Pair<GeneralError, ArendCompositeElement>>
 
     fun clearErrors(definition: ArendDefinition)
-=======
+
     fun addLibrary(library: Library)
 
     fun removeLibrary(library: Library): String?
 
     fun getLibraryName(library: Library): String?
->>>>>>> 12c9e72b
 
     companion object {
         fun getInstance(project: Project): TypeCheckingService {
