package org.arend.typechecking

import com.intellij.openapi.components.ServiceManager
import com.intellij.openapi.project.Project
import com.intellij.openapi.roots.libraries.Library
import com.intellij.psi.PsiElement
import com.intellij.psi.SmartPointerManager
import com.intellij.psi.SmartPsiElementPointer
import org.arend.core.definition.Definition
import org.arend.error.DummyErrorReporter
import org.arend.library.LibraryManager
import org.arend.module.ArendPreludeLibrary
import org.arend.module.ModulePath
import org.arend.naming.reference.LocatedReferable
import org.arend.naming.reference.TCReferable
import org.arend.naming.reference.converter.SimpleReferableConverter
import org.arend.prelude.Prelude
import org.arend.psi.ArendDefFunction
import org.arend.psi.ArendDefinition
import org.arend.psi.ArendFile
import org.arend.psi.ancestor
import org.arend.psi.ext.ArendCompositeElement
import org.arend.psi.ext.PsiLocatedReferable
import org.arend.psi.listener.ArendPsiListener
import org.arend.psi.listener.ArendPsiListenerService
import org.arend.resolving.ArendReferableConverter
import org.arend.resolving.PsiConcreteProvider
import org.arend.term.prettyprint.PrettyPrinterConfig
import org.arend.typechecking.error.ErrorService
import org.arend.typechecking.error.NotificationErrorReporter
import org.arend.typechecking.execution.PsiElementComparator
import org.arend.typechecking.order.dependency.DependencyCollector
import org.arend.typechecking.order.dependency.DependencyListener
import org.arend.util.FullName
import java.util.*
import kotlin.collections.HashSet

interface TypeCheckingService {
    val libraryManager: LibraryManager

    val typecheckerState: TypecheckerState

    val dependencyListener: DependencyListener

    val project: Project

    val prelude: ArendFile?

    val updatedModules: HashSet<ModulePath>

    val isInitialized: Boolean

    fun initialize(): Boolean

    fun newReferableConverter(withPsiReferences: Boolean): ArendReferableConverter

    fun getTypechecked(definition: ArendDefinition): Definition?

    fun updateDefinition(referable: LocatedReferable)

<<<<<<< HEAD
    fun processEvent(child: PsiElement?, oldChild: PsiElement?, newChild: PsiElement?, parent: PsiElement?, additionOrRemoval: Boolean)
=======
    fun getErrors(file: ArendFile): List<Pair<GeneralError, ArendCompositeElement>>

    fun clearErrors(definition: ArendDefinition)
>>>>>>> 5e0f2b1b

    fun addLibrary(library: Library)

    fun removeLibrary(library: Library): String?

    fun getLibraryName(library: Library): String?

    companion object {
        fun getInstance(project: Project): TypeCheckingService {
            val service = ServiceManager.getService(project, TypeCheckingService::class.java)
            return checkNotNull(service) { "Failed to get TypeCheckingService for $project" }
        }
    }
}

class TypeCheckingServiceImpl(override val project: Project) : ArendPsiListener(), TypeCheckingService {
    override val typecheckerState = SimpleTypecheckerState()
    override val dependencyListener = DependencyCollector(typecheckerState)
    private val libraryErrorReporter = NotificationErrorReporter(project, PrettyPrinterConfig.DEFAULT)
    override val libraryManager = LibraryManager(ArendLibraryResolver(project), null, libraryErrorReporter, libraryErrorReporter)

    private val simpleReferableConverter = SimpleReferableConverter()

    override val updatedModules = HashSet<ModulePath>()

    override fun newReferableConverter(withPsiReferences: Boolean) =
        ArendReferableConverter(if (withPsiReferences) project else null, simpleReferableConverter)

    override var isInitialized = false
        private set

<<<<<<< HEAD
    private val listener = TypeCheckerPsiTreeChangeListener()
=======
    private val errorMap = WeakHashMap<ArendFile, MutableList<Pair<GeneralError, SmartPsiElementPointer<*>>>>()
>>>>>>> 5e0f2b1b

    override fun initialize(): Boolean {
        if (isInitialized) {
            return false
        }

        // Initialize prelude
        val preludeLibrary = ArendPreludeLibrary(project, typecheckerState)
        libraryManager.loadLibrary(preludeLibrary)
        val referableConverter = newReferableConverter(false)
        val concreteProvider = PsiConcreteProvider(project, referableConverter, DummyErrorReporter.INSTANCE, null)
        preludeLibrary.resolveNames(referableConverter, concreteProvider, libraryManager.libraryErrorReporter)
        Prelude.PreludeTypechecking(PsiInstanceProviderSet(concreteProvider, referableConverter), typecheckerState, concreteProvider, PsiElementComparator).typecheckLibrary(preludeLibrary)

        // Set the listener that updates typechecked definitions
        ArendPsiListenerService.getInstance(project).addListener(this)

        isInitialized = true
        return true
    }

    override val prelude: ArendFile?
        get() {
            for (library in libraryManager.registeredLibraries) {
                if (library is ArendPreludeLibrary) {
                    return library.prelude
                }
            }
            return null
        }

    override fun getTypechecked(definition: ArendDefinition) =
        simpleReferableConverter.toDataLocatedReferable(definition)?.let { typecheckerState.getTypechecked(it) }

    private fun removeDefinition(referable: LocatedReferable): TCReferable? {
        if (referable is PsiElement && !referable.isValid) {
            return null
        }

        val fullName = FullName(referable)
        val tcReferable = simpleReferableConverter.remove(referable, fullName) ?: return null
        val curRef = referable.underlyingReferable
        val prevRef = tcReferable.underlyingReferable
        if (curRef is PsiLocatedReferable && prevRef is PsiLocatedReferable && prevRef != curRef) {
            if (FullName(prevRef) == fullName) {
                simpleReferableConverter.putIfAbsent(referable, tcReferable)
            }
            return null
        }

        if (curRef is ArendDefinition) {
            ErrorService.getInstance(project).clearTypecheckingErrors(curRef)
        }

        val tcTypecheckable = tcReferable.typecheckable ?: return null
        tcTypecheckable.location?.let { updatedModules.add(it) }
        return tcTypecheckable
    }

    override fun updateDefinition(referable: LocatedReferable) {
        if (referable is ArendDefinition && referable.isValid) {
            (referable.containingFile as? ArendFile)?.lastModifiedDefinition = referable
        }

        val tcReferable = removeDefinition(referable) ?: return
        for (ref in dependencyListener.update(tcReferable)) {
            removeDefinition(ref)
        }

        if (referable is ArendDefFunction && referable.useKw != null) {
            (referable.parentGroup as? ArendDefinition)?.let { updateDefinition(it as LocatedReferable) }
        }
    }

    override fun updateDefinition(def: ArendDefinition) {
        updateDefinition(def as LocatedReferable)
    }

<<<<<<< HEAD
    private inner class TypeCheckerPsiTreeChangeListener : PsiTreeChangeAdapter() {
        override fun beforeChildAddition(event: PsiTreeChangeEvent) {
            processParent(event, true)
        }

        override fun beforeChildReplacement(event: PsiTreeChangeEvent) {
            processParent(event, false)
        }

        override fun beforeChildMovement(event: PsiTreeChangeEvent) {
            processParent(event, false)
        }

        override fun beforeChildRemoval(event: PsiTreeChangeEvent) {
            val child = event.child
            if (child is ArendFile) { // whole file has been removed
                invalidateChildren(child)
            } else {
                processParent(event, true)
            }
        }

        private fun isDynamicDef(elem: PsiElement?) = elem is ArendClassStat && (elem.definition != null || elem.defModule != null)

        private fun processParent(event: PsiTreeChangeEvent, checkCommentStart: Boolean) {
            if (event.file is ArendFile) {
                processChildren(event.child)
                processChildren(event.oldChild)
                processParent(event.child, event.oldChild, event.newChild, event.parent ?: event.oldParent, checkCommentStart)
            }
        }

        fun processParent(child: PsiElement?, oldChild: PsiElement?, newChild: PsiElement?, parent: PsiElement?, checkCommentStart: Boolean) {
            if (child is PsiErrorElement ||
                child is PsiWhiteSpace ||
                child is ArendWhere ||
                isDynamicDef(child) ||
                child is LeafPsiElement && AREND_COMMENTS.contains(child.node.elementType)) {
                return
            }
            if (oldChild is PsiWhiteSpace && newChild is PsiWhiteSpace ||
                (oldChild is ArendWhere || oldChild is PsiErrorElement || isDynamicDef(oldChild)) && (newChild is ArendWhere || newChild is PsiErrorElement || isDynamicDef(newChild)) ||
                oldChild is LeafPsiElement && AREND_COMMENTS.contains(oldChild.node.elementType) && newChild is LeafPsiElement && AREND_COMMENTS.contains(newChild.node.elementType)) {
                return
            }

            if (checkCommentStart) {
                var node = (child as? ArendCompositeElement)?.node ?: child as? LeafPsiElement
                while (node != null && node !is LeafPsiElement) {
                    val first = node.firstChildNode
                    if (first == null || node.lastChildNode != first) {
                        break
                    }
                    node = first
                }
                if (node is LeafPsiElement && node.textLength == 1) {
                    val ch = node.charAt(0)
                    if (ch == '-' || ch == '{' || ch == '}') {
                        return
                    }
                }
            }

            ((parent as? ArendDefIdentifier)?.parent as? ArendGroup)?.let { invalidateChildren(it) }

            var elem = parent
            while (elem != null) {
                if (elem is ArendWhere || elem is ArendFile || isDynamicDef(elem)) {
                    return
                }
                if (elem is ArendDefinition) {
                    updateDefinition(elem)
                    return
                }
                elem = elem.parent
            }
        }

        private fun invalidateChildren(group: ArendGroup) {
            if (group is ArendDefinition) {
                updateDefinition(group)
            }
            for (subgroup in group.subgroups) {
                invalidateChildren(subgroup)
            }
            for (subgroup in group.dynamicSubgroups) {
                invalidateChildren(subgroup)
            }
        }

        private fun processChildren(element: PsiElement?) {
            when (element) {
                is ArendGroup -> invalidateChildren(element)
                is ArendStatement -> {
                    element.definition?.let { invalidateChildren(it) }
                    element.defModule?.let { invalidateChildren(it) }
                }
            }
        }
=======
    override fun report(error: GeneralError) {
        if (!error.isTypecheckingError) {
            return
        }

        val list = error.cause?.let { it as? Collection<*> ?: listOf(it) } ?: return
        runReadAction {
            loop@ for (data in list) {
                val element: ArendCompositeElement
                val pointer: SmartPsiElementPointer<*>
                when (val cause = (data as? DataContainer)?.data ?: data) {
                    is ArendCompositeElement -> {
                        element = cause
                        pointer = SmartPointerManager.createPointer(cause)
                    }
                    is SmartPsiElementPointer<*> -> {
                        element = cause.element as? ArendCompositeElement ?: continue@loop
                        pointer = cause
                    }
                    else -> continue@loop
                }
                val file = element.containingFile as? ArendFile ?: continue
                errorMap.computeIfAbsent(file) { LinkedList() }.add(Pair(error, pointer))
            }
        }
    }

    override fun getErrors(file: ArendFile): List<Pair<GeneralError, ArendCompositeElement>> {
        val errors = errorMap[file] ?: return emptyList()

        val list = ArrayList<Pair<GeneralError, ArendCompositeElement>>()
        for (pair in errors) {
            (pair.second.element as? ArendCompositeElement)?.let {
                list.add(Pair(pair.first, it))
            }
        }
        return list
>>>>>>> 5e0f2b1b
    }

    private val libraryMap = WeakHashMap<Library, String>()

    override fun addLibrary(library: Library) {
        library.name?.let { libraryMap.putIfAbsent(library, it) }
    }

    override fun removeLibrary(library: Library) = libraryMap.remove(library)

    override fun getLibraryName(library: Library) = libraryMap[library]
}<|MERGE_RESOLUTION|>--- conflicted
+++ resolved
@@ -4,8 +4,6 @@
 import com.intellij.openapi.project.Project
 import com.intellij.openapi.roots.libraries.Library
 import com.intellij.psi.PsiElement
-import com.intellij.psi.SmartPointerManager
-import com.intellij.psi.SmartPsiElementPointer
 import org.arend.core.definition.Definition
 import org.arend.error.DummyErrorReporter
 import org.arend.library.LibraryManager
@@ -18,8 +16,6 @@
 import org.arend.psi.ArendDefFunction
 import org.arend.psi.ArendDefinition
 import org.arend.psi.ArendFile
-import org.arend.psi.ancestor
-import org.arend.psi.ext.ArendCompositeElement
 import org.arend.psi.ext.PsiLocatedReferable
 import org.arend.psi.listener.ArendPsiListener
 import org.arend.psi.listener.ArendPsiListenerService
@@ -58,14 +54,6 @@
 
     fun updateDefinition(referable: LocatedReferable)
 
-<<<<<<< HEAD
-    fun processEvent(child: PsiElement?, oldChild: PsiElement?, newChild: PsiElement?, parent: PsiElement?, additionOrRemoval: Boolean)
-=======
-    fun getErrors(file: ArendFile): List<Pair<GeneralError, ArendCompositeElement>>
-
-    fun clearErrors(definition: ArendDefinition)
->>>>>>> 5e0f2b1b
-
     fun addLibrary(library: Library)
 
     fun removeLibrary(library: Library): String?
@@ -95,12 +83,6 @@
 
     override var isInitialized = false
         private set
-
-<<<<<<< HEAD
-    private val listener = TypeCheckerPsiTreeChangeListener()
-=======
-    private val errorMap = WeakHashMap<ArendFile, MutableList<Pair<GeneralError, SmartPsiElementPointer<*>>>>()
->>>>>>> 5e0f2b1b
 
     override fun initialize(): Boolean {
         if (isInitialized) {
@@ -179,147 +161,6 @@
         updateDefinition(def as LocatedReferable)
     }
 
-<<<<<<< HEAD
-    private inner class TypeCheckerPsiTreeChangeListener : PsiTreeChangeAdapter() {
-        override fun beforeChildAddition(event: PsiTreeChangeEvent) {
-            processParent(event, true)
-        }
-
-        override fun beforeChildReplacement(event: PsiTreeChangeEvent) {
-            processParent(event, false)
-        }
-
-        override fun beforeChildMovement(event: PsiTreeChangeEvent) {
-            processParent(event, false)
-        }
-
-        override fun beforeChildRemoval(event: PsiTreeChangeEvent) {
-            val child = event.child
-            if (child is ArendFile) { // whole file has been removed
-                invalidateChildren(child)
-            } else {
-                processParent(event, true)
-            }
-        }
-
-        private fun isDynamicDef(elem: PsiElement?) = elem is ArendClassStat && (elem.definition != null || elem.defModule != null)
-
-        private fun processParent(event: PsiTreeChangeEvent, checkCommentStart: Boolean) {
-            if (event.file is ArendFile) {
-                processChildren(event.child)
-                processChildren(event.oldChild)
-                processParent(event.child, event.oldChild, event.newChild, event.parent ?: event.oldParent, checkCommentStart)
-            }
-        }
-
-        fun processParent(child: PsiElement?, oldChild: PsiElement?, newChild: PsiElement?, parent: PsiElement?, checkCommentStart: Boolean) {
-            if (child is PsiErrorElement ||
-                child is PsiWhiteSpace ||
-                child is ArendWhere ||
-                isDynamicDef(child) ||
-                child is LeafPsiElement && AREND_COMMENTS.contains(child.node.elementType)) {
-                return
-            }
-            if (oldChild is PsiWhiteSpace && newChild is PsiWhiteSpace ||
-                (oldChild is ArendWhere || oldChild is PsiErrorElement || isDynamicDef(oldChild)) && (newChild is ArendWhere || newChild is PsiErrorElement || isDynamicDef(newChild)) ||
-                oldChild is LeafPsiElement && AREND_COMMENTS.contains(oldChild.node.elementType) && newChild is LeafPsiElement && AREND_COMMENTS.contains(newChild.node.elementType)) {
-                return
-            }
-
-            if (checkCommentStart) {
-                var node = (child as? ArendCompositeElement)?.node ?: child as? LeafPsiElement
-                while (node != null && node !is LeafPsiElement) {
-                    val first = node.firstChildNode
-                    if (first == null || node.lastChildNode != first) {
-                        break
-                    }
-                    node = first
-                }
-                if (node is LeafPsiElement && node.textLength == 1) {
-                    val ch = node.charAt(0)
-                    if (ch == '-' || ch == '{' || ch == '}') {
-                        return
-                    }
-                }
-            }
-
-            ((parent as? ArendDefIdentifier)?.parent as? ArendGroup)?.let { invalidateChildren(it) }
-
-            var elem = parent
-            while (elem != null) {
-                if (elem is ArendWhere || elem is ArendFile || isDynamicDef(elem)) {
-                    return
-                }
-                if (elem is ArendDefinition) {
-                    updateDefinition(elem)
-                    return
-                }
-                elem = elem.parent
-            }
-        }
-
-        private fun invalidateChildren(group: ArendGroup) {
-            if (group is ArendDefinition) {
-                updateDefinition(group)
-            }
-            for (subgroup in group.subgroups) {
-                invalidateChildren(subgroup)
-            }
-            for (subgroup in group.dynamicSubgroups) {
-                invalidateChildren(subgroup)
-            }
-        }
-
-        private fun processChildren(element: PsiElement?) {
-            when (element) {
-                is ArendGroup -> invalidateChildren(element)
-                is ArendStatement -> {
-                    element.definition?.let { invalidateChildren(it) }
-                    element.defModule?.let { invalidateChildren(it) }
-                }
-            }
-        }
-=======
-    override fun report(error: GeneralError) {
-        if (!error.isTypecheckingError) {
-            return
-        }
-
-        val list = error.cause?.let { it as? Collection<*> ?: listOf(it) } ?: return
-        runReadAction {
-            loop@ for (data in list) {
-                val element: ArendCompositeElement
-                val pointer: SmartPsiElementPointer<*>
-                when (val cause = (data as? DataContainer)?.data ?: data) {
-                    is ArendCompositeElement -> {
-                        element = cause
-                        pointer = SmartPointerManager.createPointer(cause)
-                    }
-                    is SmartPsiElementPointer<*> -> {
-                        element = cause.element as? ArendCompositeElement ?: continue@loop
-                        pointer = cause
-                    }
-                    else -> continue@loop
-                }
-                val file = element.containingFile as? ArendFile ?: continue
-                errorMap.computeIfAbsent(file) { LinkedList() }.add(Pair(error, pointer))
-            }
-        }
-    }
-
-    override fun getErrors(file: ArendFile): List<Pair<GeneralError, ArendCompositeElement>> {
-        val errors = errorMap[file] ?: return emptyList()
-
-        val list = ArrayList<Pair<GeneralError, ArendCompositeElement>>()
-        for (pair in errors) {
-            (pair.second.element as? ArendCompositeElement)?.let {
-                list.add(Pair(pair.first, it))
-            }
-        }
-        return list
->>>>>>> 5e0f2b1b
-    }
-
     private val libraryMap = WeakHashMap<Library, String>()
 
     override fun addLibrary(library: Library) {
