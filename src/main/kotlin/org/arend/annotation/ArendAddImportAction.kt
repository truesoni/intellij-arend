--- conflicted
+++ resolved
@@ -21,12 +21,7 @@
 
         if (!currentElement.isValid || resolveData.any { !it.target.isValid }) {
             return false
-<<<<<<< HEAD
-
-        repeat(resolveData.filterNot { it.target.isValid }.size) { return false }
-=======
         }
->>>>>>> 12c9e72b
 
         if (resolveData.size == 1)
             addImport(resolveData[0])
