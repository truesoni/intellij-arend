--- conflicted
+++ resolved
@@ -222,11 +222,7 @@
         return if (numExplicitsBefore == 0 && numImplicitsJustBefore <= 0) paramIndex else -1
     }
 
-<<<<<<< HEAD
     private fun findArgInParsedBinopSeq(arg: ArendSourceNode, expr: Concrete.Expression, curArgInd: Int, curFunc: Abstract.Reference?): Pair<Int, Abstract.Reference>? {
-=======
-
-    private fun findArgInParsedBinopSeq(arg: ArendExpr, expr: Concrete.Expression, curArgInd: Int, curFunc: Abstract.Reference?): Pair<Int, Abstract.Reference>? {
         if (checkConcreteExprIsArendExpr(arg, expr)) {
             if (curFunc == null) {
                 if (checkConcreteExprIsFunc(expr, arg.scope)) {
@@ -237,7 +233,6 @@
             return Pair(curArgInd, curFunc)
         }
         /*
->>>>>>> 2d0a8592
         if (expr is Concrete.ReferenceExpression || expr is Concrete.HoleExpression) {
             // Rewrite in a less ad-hoc way
             if ((expr.data as? ArendSourceNode)?.topmostEquivalentSourceNode == arg.topmostEquivalentSourceNode ||
@@ -278,14 +273,7 @@
         return null
     }
 
-<<<<<<< HEAD
-    private fun resolveIfNeeded(referent: Referable, scope: Scope) =
-        ExpressionResolveNameVisitor.resolve(referent, scope, true, null)?.underlyingReferable
-
     private fun locateArg(arg: ArendSourceNode, appExpr: ArendExpr) =
-=======
-    private fun locateArg(arg: ArendExpr, appExpr: ArendExpr) =
->>>>>>> 2d0a8592
         appExpr.accept(object: BaseAbstractExpressionVisitor<Void, Pair<Int, Abstract.Reference>?>(null) {
             override fun visitBinOpSequence(data: Any?, left: Abstract.Expression, sequence: Collection<Abstract.BinOpSequenceElem>, params: Void?): Pair<Int, Abstract.Reference>? =
                 findArgInParsedBinopSeq(arg, parseBinOp(left, sequence), -1, null)
