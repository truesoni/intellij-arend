--- conflicted
+++ resolved
@@ -47,22 +47,6 @@
     ) : this(
         handler,
         service,
-<<<<<<< HEAD
-        errorReporter,
-        service.newReferableConverter(false)
-    )
-
-    private constructor(
-        handler: ArendReplExecutionHandler,
-        service: TypeCheckingService,
-        errorReporter: ListErrorReporter,
-        refConverter: ArendReferableConverter
-    ) : this(
-        handler,
-        service,
-        refConverter,
-=======
->>>>>>> 36928205
         LibraryArendExtensionProvider(service.libraryManager),
         errorReporter,
         PsiConcreteProvider(service.project, ArendReferableConverter, errorReporter, null, true),
