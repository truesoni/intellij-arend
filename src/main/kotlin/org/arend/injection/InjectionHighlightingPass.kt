package org.arend.injection

import com.intellij.codeHighlighting.TextEditorHighlightingPass
import com.intellij.codeInsight.daemon.impl.AnnotationHolderImpl
import com.intellij.codeInsight.daemon.impl.HighlightInfo
import com.intellij.codeInsight.daemon.impl.UpdateHighlightersUtil
import com.intellij.lang.annotation.AnnotationSession
import com.intellij.lang.injection.InjectedLanguageManager
import com.intellij.openapi.application.ApplicationManager
import com.intellij.openapi.application.ModalityState
import com.intellij.openapi.application.runReadAction
import com.intellij.openapi.editor.Editor
import com.intellij.openapi.progress.ProgressIndicator
import com.intellij.openapi.util.TextRange
import com.intellij.psi.util.PsiTreeUtil
import com.intellij.refactoring.suggested.endOffset
import com.intellij.refactoring.suggested.startOffset
import org.arend.highlight.ArendHighlightingColors
import org.arend.psi.*
import org.arend.psi.ext.impl.ReferableAdapter

class InjectionHighlightingPass(val file: PsiInjectionTextFile, private val editor: Editor)
    : TextEditorHighlightingPass(file.project, editor.document, false) {

    private val holder = AnnotationHolderImpl(AnnotationSession(file))

    override fun doCollectInformation(progress: ProgressIndicator) {
        val manager = InjectedLanguageManager.getInstance(file.project)
        val files = (file.firstChild as? PsiInjectionText)?.let { manager.getInjectedPsiFiles(it) } ?: return
        for (pair in files) {
            val visitor = object : ArendVisitor() {
                private fun toHostTextRange(range: TextRange) = manager.injectedToHost(pair.first, range)

                override fun visitIPName(o: ArendIPName) {
                    holder.createInfoAnnotation(toHostTextRange(o.textRange), null).textAttributes = ArendHighlightingColors.OPERATORS.textAttributesKey
                }

                override fun visitLongName(o: ArendLongName) {
                    val dot = (o.parent as? ArendLiteral)?.dot
                    val last = if (dot != null) dot else {
                        val refs = o.refIdentifierList
                        val ref = refs.lastOrNull()
<<<<<<< HEAD
                        (ref?.reference?.resolve() as? ReferableAdapter<*>)?.let {
                            val alias = it.getAlias()
                            if (ReferableAdapter.calcPrecedence(alias?.prec).isInfix || alias == null && ReferableAdapter.calcPrecedence(it.getPrec()).isInfix) {
                                holder.createInfoAnnotation(toHostTextRange(ref.textRange), null).textAttributes = ArendHighlightingColors.OPERATORS.textAttributesKey
                            }
=======
                        val resolved = ref?.reference?.let { runReadAction { it.resolve() } } as? ArendDefinition
                        if (resolved?.precedence?.isInfix == true) {
                            holder.createInfoAnnotation(toHostTextRange(ref.textRange), null).textAttributes = ArendHighlightingColors.OPERATORS.textAttributesKey
>>>>>>> 67fe88f2
                        }
                        if (refs.size > 1) ref?.prevSibling else null
                    }
                    if (last != null) {
                        holder.createInfoAnnotation(toHostTextRange(TextRange(o.startOffset, last.endOffset)), null).textAttributes = ArendHighlightingColors.LONG_NAME.textAttributesKey
                    }
                }
            }
            PsiTreeUtil.processElements(pair.first) { it.accept(visitor); true }
        }
    }

    override fun doApplyInformationToEditor() {
        val highlights = holder.map { HighlightInfo.fromAnnotation(it) }
        if (highlights.isEmpty()) {
            return
        }

        val textRange = file.textRange
        ApplicationManager.getApplication().invokeLater({
            if (isValid) {
                UpdateHighlightersUtil.setHighlightersToEditor(myProject, editor.document, textRange.startOffset, textRange.endOffset, highlights, colorsScheme, id)
            }
        }, ModalityState.stateForComponent(editor.component))
    }
}<|MERGE_RESOLUTION|>--- conflicted
+++ resolved
@@ -40,17 +40,12 @@
                     val last = if (dot != null) dot else {
                         val refs = o.refIdentifierList
                         val ref = refs.lastOrNull()
-<<<<<<< HEAD
-                        (ref?.reference?.resolve() as? ReferableAdapter<*>)?.let {
-                            val alias = it.getAlias()
-                            if (ReferableAdapter.calcPrecedence(alias?.prec).isInfix || alias == null && ReferableAdapter.calcPrecedence(it.getPrec()).isInfix) {
+                        val resolved = ref?.reference?.let { runReadAction { it.resolve() } } as? ReferableAdapter<*>
+                        if (resolved != null) {
+                            val alias = resolved.getAlias()
+                            if (ReferableAdapter.calcPrecedence(alias?.prec).isInfix || alias == null && ReferableAdapter.calcPrecedence(resolved.getPrec()).isInfix) {
                                 holder.createInfoAnnotation(toHostTextRange(ref.textRange), null).textAttributes = ArendHighlightingColors.OPERATORS.textAttributesKey
                             }
-=======
-                        val resolved = ref?.reference?.let { runReadAction { it.resolve() } } as? ArendDefinition
-                        if (resolved?.precedence?.isInfix == true) {
-                            holder.createInfoAnnotation(toHostTextRange(ref.textRange), null).textAttributes = ArendHighlightingColors.OPERATORS.textAttributesKey
->>>>>>> 67fe88f2
                         }
                         if (refs.size > 1) ref?.prevSibling else null
                     }
