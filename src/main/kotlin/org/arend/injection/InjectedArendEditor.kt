package org.arend.injection

import com.intellij.execution.impl.EditorHyperlinkSupport
import com.intellij.openapi.actionSystem.ActionManager
import com.intellij.openapi.actionSystem.DefaultActionGroup
import com.intellij.openapi.application.ApplicationManager
import com.intellij.openapi.application.runReadAction
import com.intellij.openapi.application.runUndoTransparentWriteAction
import com.intellij.openapi.application.runWriteAction
import com.intellij.openapi.editor.Editor
import com.intellij.openapi.editor.EditorFactory
import com.intellij.openapi.editor.ScrollType
import com.intellij.openapi.project.Project
import com.intellij.psi.PsiDocumentManager
import com.intellij.psi.PsiElement
import com.intellij.psi.PsiFileFactory
import org.arend.InjectionTextLanguage
import org.arend.ext.error.GeneralError
import org.arend.ext.prettyprinting.doc.Doc
import org.arend.ext.prettyprinting.doc.DocFactory
import org.arend.ext.reference.DataContainer
import org.arend.naming.reference.Reference
import org.arend.naming.resolving.visitor.ExpressionResolveNameVisitor
import org.arend.naming.scope.CachingScope
import org.arend.naming.scope.ConvertingScope
import org.arend.naming.scope.EmptyScope
import org.arend.naming.scope.Scope
import org.arend.psi.ancestor
import org.arend.psi.ext.ArendCompositeElement
import org.arend.psi.ext.impl.MetaAdapter
import org.arend.resolving.ArendReferableConverter
import org.arend.term.concrete.Concrete
import org.arend.term.prettyprint.PrettyPrinterConfigWithRenamer
import org.arend.toolWindow.errors.ArendPrintOptionsActionGroup
import org.arend.toolWindow.errors.ArendPrintOptionsFilterAction
import org.arend.toolWindow.errors.PrintOptionKind
import org.arend.toolWindow.errors.tree.ArendErrorTreeElement
import org.arend.ui.console.ArendClearConsoleAction
import java.awt.BorderLayout
import javax.swing.JComponent
import javax.swing.JPanel

class InjectedArendEditor(val project: Project, name: String, val treeElement: ArendErrorTreeElement?) {
    private val editor: Editor?
    private val panel: JPanel?

    private val printOptionKind: PrintOptionKind
        get() = when (treeElement?.highestError?.error?.level) {
            null -> PrintOptionKind.CONSOLE_PRINT_OPTIONS
            GeneralError.Level.GOAL -> PrintOptionKind.GOAL_PRINT_OPTIONS
            else -> PrintOptionKind.ERROR_PRINT_OPTIONS
        }

    init {
        val psi = PsiFileFactory.getInstance(project).createFileFromText(name, InjectionTextLanguage.INSTANCE, "")
        val virtualFile = psi.virtualFile
        editor = if (virtualFile != null) {
            PsiDocumentManager.getInstance(project).getDocument(psi)?.let { document ->
                EditorFactory.getInstance().createEditor(document, project, virtualFile, true)
            }
        } else null

        if (editor != null) {
            panel = JPanel(BorderLayout())
            panel.add(editor.component, BorderLayout.CENTER)

            val actionGroup = DefaultActionGroup()
            if (treeElement != null) {
                actionGroup.add(ActionManager.getInstance().getAction("Arend.PinErrorMessage"))
            } else {
                actionGroup.add(ArendClearConsoleAction(project, editor.contentComponent))
            }
            actionGroup.add(ArendPrintOptionsActionGroup(project, printOptionKind, treeElement?.errors?.any { it.error.hasExpressions() } ?: true))
            val toolbar = ActionManager.getInstance().createActionToolbar("ArendEditor.toolbar", actionGroup, false)
            toolbar.setTargetComponent(panel)
            panel.add(toolbar.component, BorderLayout.WEST)
        } else {
            panel = null
        }

        updateErrorText()
    }

    fun release() {
        if (editor != null) {
            EditorFactory.getInstance().releaseEditor(editor)
        }
    }

    val component: JComponent?
        get() = panel

    fun updateErrorText() {
        if (editor == null) return
        val treeElement = treeElement ?: return

        val builder = StringBuilder()
        val visitor = CollectingDocStringBuilder(builder, treeElement.sampleError.error)
        var fileScope: Scope = EmptyScope.INSTANCE
        runReadAction {
            var first = true
            for (arendError in treeElement.errors) {
                if (first) {
                    first = false
                } else {
                    builder.append("\n\n")
                }

                val error = arendError.error
                val causeSourceNode = error.causeSourceNode
                val data = (causeSourceNode?.data as? DataContainer)?.data ?: causeSourceNode?.data
                val unresolvedRef = (data as? Reference)?.referent
                val scope = if (unresolvedRef != null || error.hasExpressions()) (data as? PsiElement)?.ancestor<ArendCompositeElement>()?.scope?.let { CachingScope.make(it) } else null
                if (scope != null) {
                    fileScope = scope
                }
                val ref = if (unresolvedRef != null && scope != null) ExpressionResolveNameVisitor.resolve(unresolvedRef, scope) else null
                val ppConfig = ProjectPrintConfig(project, printOptionKind, scope?.let { CachingScope.make(ConvertingScope(ArendReferableConverter, it)) })
                val doc = if ((ref as? ModuleAdapter)?.metaReferable?.definition != null && (causeSourceNode as? Concrete.ReferenceExpression)?.referent != ref)
                    error.getDoc(ppConfig)
                else
                    DocFactory.vHang(error.getHeaderDoc(ppConfig), error.getBodyDoc(ppConfig))
                doc.accept(visitor, false)
            }
<<<<<<< HEAD
            val ref = if (unresolvedRef != null && scope != null) ExpressionResolveNameVisitor.resolve(unresolvedRef, scope) else null
            val ppConfig = ProjectPrintConfig(project, printOptionKind, scope?.let { CachingScope.make(ConvertingScope(ArendReferableConverter, it)) })
            val doc = if ((ref as? MetaAdapter)?.metaRef?.definition != null && (causeSourceNode as? Concrete.ReferenceExpression)?.referent != ref)
                error.getDoc(ppConfig)
            else
                DocFactory.vHang(error.getHeaderDoc(ppConfig), error.getBodyDoc(ppConfig))
            doc.accept(visitor, false)
=======
>>>>>>> 0a3be075
        }

        val text = builder.toString()
        val document = editor.document
        runWriteAction {
            document.setText(text)
        }

        val psi = PsiDocumentManager.getInstance(project).getPsiFile(document)
        (psi as? PsiInjectionTextFile)?.apply {
            injectionRanges = visitor.textRanges
            scope = fileScope
            injectedExpressions = visitor.expressions
        }

        val support = EditorHyperlinkSupport.get(editor)
        support.clearHyperlinks()
        for (hyperlink in visitor.hyperlinks) {
            support.createHyperlink(hyperlink.first.startOffset, hyperlink.first.endOffset, null, hyperlink.second)
        }
    }

    fun addDoc(doc: Doc, docScope: Scope) {
        if (editor == null) return

        val document = editor.document
        val builder = StringBuilder()
        val visitor = CollectingDocStringBuilder(builder, treeElement?.sampleError?.error)
        doc.accept(visitor, false)
        builder.append('\n')
        val text = builder.toString()
        val file = PsiDocumentManager.getInstance(project).getPsiFile(document) as? PsiInjectionTextFile

        ApplicationManager.getApplication().invokeLater { runUndoTransparentWriteAction {
            val length = document.textLength
            document.insertString(length, text)
            editor.scrollingModel.scrollTo(editor.offsetToLogicalPosition(length + text.length), ScrollType.MAKE_VISIBLE)

            file?.apply {
                scope = docScope
                injectionRanges.addAll(visitor.textRanges.map { list -> list.map { it.shiftRight(length) } })
                injectedExpressions.addAll(visitor.expressions)
            }

            val support = EditorHyperlinkSupport.get(editor)
            for (hyperlink in visitor.hyperlinks) {
                support.createHyperlink(length + hyperlink.first.startOffset, length + hyperlink.first.endOffset, null, hyperlink.second)
            }
        } }
    }

    fun clearText() {
        editor?.document?.let {
            (PsiDocumentManager.getInstance(project).getPsiFile(it) as? PsiInjectionTextFile)?.apply {
                injectionRanges.clear()
                injectedExpressions.clear()
            }
            runWriteAction {
                it.setText("")
            }
        }
    }

    private class ProjectPrintConfig(project: Project, printOptionsKind: PrintOptionKind, scope: Scope?) : PrettyPrinterConfigWithRenamer(scope) {
        private val flags = ArendPrintOptionsFilterAction.getFilterSet(project, printOptionsKind)

        override fun getExpressionFlags() = flags
    }
}<|MERGE_RESOLUTION|>--- conflicted
+++ resolved
@@ -116,22 +116,12 @@
                 }
                 val ref = if (unresolvedRef != null && scope != null) ExpressionResolveNameVisitor.resolve(unresolvedRef, scope) else null
                 val ppConfig = ProjectPrintConfig(project, printOptionKind, scope?.let { CachingScope.make(ConvertingScope(ArendReferableConverter, it)) })
-                val doc = if ((ref as? ModuleAdapter)?.metaReferable?.definition != null && (causeSourceNode as? Concrete.ReferenceExpression)?.referent != ref)
+                val doc = if ((ref as? MetaAdapter)?.metaRef?.definition != null && (causeSourceNode as? Concrete.ReferenceExpression)?.referent != ref)
                     error.getDoc(ppConfig)
                 else
                     DocFactory.vHang(error.getHeaderDoc(ppConfig), error.getBodyDoc(ppConfig))
                 doc.accept(visitor, false)
             }
-<<<<<<< HEAD
-            val ref = if (unresolvedRef != null && scope != null) ExpressionResolveNameVisitor.resolve(unresolvedRef, scope) else null
-            val ppConfig = ProjectPrintConfig(project, printOptionKind, scope?.let { CachingScope.make(ConvertingScope(ArendReferableConverter, it)) })
-            val doc = if ((ref as? MetaAdapter)?.metaRef?.definition != null && (causeSourceNode as? Concrete.ReferenceExpression)?.referent != ref)
-                error.getDoc(ppConfig)
-            else
-                DocFactory.vHang(error.getHeaderDoc(ppConfig), error.getBodyDoc(ppConfig))
-            doc.accept(visitor, false)
-=======
->>>>>>> 0a3be075
         }
 
         val text = builder.toString()
