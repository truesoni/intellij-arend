package org.arend.refactoring.changeSignature

import com.intellij.psi.PsiCodeFragment
import com.intellij.psi.PsiDocumentManager
import com.intellij.psi.PsiElement
import com.intellij.refactoring.changeSignature.ParameterTableModelBase
import com.intellij.refactoring.changeSignature.ParameterTableModelItemBase
import com.intellij.refactoring.ui.CodeFragmentTableCellEditorBase
import com.intellij.ui.BooleanTableCellEditor
import com.intellij.ui.BooleanTableCellRenderer
<<<<<<< HEAD
import org.arend.ArendFileType
import org.arend.ext.module.LongName
import org.arend.psi.ArendExpressionCodeFragment
import org.arend.util.FileUtils.isCorrectDefinitionName
import java.awt.Component
import java.util.Collections.singletonList
import javax.swing.JTable
=======
import org.arend.ArendFileTypeInstance
>>>>>>> 117dc424
import javax.swing.table.TableCellEditor
import javax.swing.table.TableCellRenderer

class ArendParameterTableModel(val descriptor: ArendChangeSignatureDescriptor,
                               private val dialog: ArendChangeSignatureDialog,
                               defaultValueContext: PsiElement):
    ParameterTableModelBase<ArendTextualParameter, ArendChangeSignatureDialogParameterTableModelItem>(descriptor.method, defaultValueContext, ArendNameColumn(descriptor, dialog), ArendTypeColumn(descriptor, dialog), ArendImplicitnessColumn()) {

    override fun createRowItem(parameterInfo: ArendTextualParameter?): ArendChangeSignatureDialogParameterTableModelItem {
        val resultParameterInfo = if (parameterInfo == null) {
            val newParameter = ArendTextualParameter.createEmpty()
            newParameter
        } else parameterInfo

        return ArendChangeSignatureDialogParameterTableModelItem(resultParameterInfo, ArendExpressionCodeFragment(myTypeContext.project, resultParameterInfo.typeText ?: "", myTypeContext, dialog))
    }

<<<<<<< HEAD
    private class ArendNameColumn(descriptor: ArendChangeSignatureDescriptor, val dialog: ArendChangeSignatureDialog): NameColumn<ArendTextualParameter, ArendChangeSignatureDialogParameterTableModelItem>(descriptor.method.project) {
        override fun setValue(item: ArendChangeSignatureDialogParameterTableModelItem, value: String?) {
=======
    override fun removeRow(idx: Int) {
        super.removeRow(idx)
    }

    private class ArendNameColumn(private val descriptor: ArendChangeSignatureDescriptor) :
        NameColumn<ArendParameterInfo, ParameterTableModelItemBase<ArendParameterInfo>>(descriptor.method.project) {
        override fun setValue(item: ParameterTableModelItemBase<ArendParameterInfo>, value: String?) {
>>>>>>> 117dc424
            value ?: return
            val items = dialog.getParameterTableItems().toHashSet(); items.remove(item)
            if ((value == "_" || !items.any { it.parameter.name == value }) && isCorrectDefinitionName(LongName(singletonList(value)))) {
                val hasUsages = dialog.validateUsages(item, item.parameter.name)
                if (value == "_" && hasUsages) return //TODO: We may want to additionally prohibit changing name to "_" for those parameters, which have usages inside the definition
                dialog.refactorParameterNames(item, value)
                super.setValue(item, value)
            }
        }

    }

<<<<<<< HEAD
    private class ArendTypeColumn(descriptor: ArendChangeSignatureDescriptor, val dialog: ArendChangeSignatureDialog) :
        TypeColumn<ArendTextualParameter, ArendChangeSignatureDialogParameterTableModelItem>(descriptor.method.project, ArendFileType.INSTANCE) {
        override fun setValue(item: ArendChangeSignatureDialogParameterTableModelItem?, value: PsiCodeFragment) {
            val fragment = value as? ArendExpressionCodeFragment ?: return
=======
    private class ArendTypeColumn(descriptor: ArendChangeSignatureDescriptor) :
        TypeColumn<ArendParameterInfo, ParameterTableModelItemBase<ArendParameterInfo>>(
            descriptor.method.project,
            ArendFileTypeInstance
        ) {
        override fun setValue(item: ParameterTableModelItemBase<ArendParameterInfo>?, value: PsiCodeFragment) {
            val fragment = value as? PsiTypeCodeFragment ?: return
>>>>>>> 117dc424
            item?.parameter?.setType(fragment.text)
        }

        override fun doCreateEditor(o: ArendChangeSignatureDialogParameterTableModelItem?): TableCellEditor {
            return object: CodeFragmentTableCellEditorBase(myProject, ArendFileType.INSTANCE) {
                override fun getTableCellEditorComponent(table: JTable?, value: Any?, isSelected: Boolean, row: Int, column: Int): Component {
                    clearListeners()
                    val result = super.getTableCellEditorComponent(table, value, isSelected, row, column)
                    val myDocument = PsiDocumentManager.getInstance(myProject).getDocument(myCodeFragment)
                    if (myDocument != null) dialog.commonTypeFragmentListener.installDocumentListener(myDocument)
                    return result
                }
            }
        }
    }

    private class ArendImplicitnessColumn :
        ColumnInfoBase<ArendTextualParameter, ParameterTableModelItemBase<ArendTextualParameter>, Boolean>("Explicit") {
        override fun valueOf(item: ParameterTableModelItemBase<ArendTextualParameter>): Boolean =
            item.parameter.isExplicit()

        override fun setValue(item: ParameterTableModelItemBase<ArendTextualParameter>, value: Boolean?) {
            if (value == null) return
            item.parameter.switchExplicit()
        }

        override fun isCellEditable(item: ParameterTableModelItemBase<ArendTextualParameter>): Boolean = true

        override fun doCreateRenderer(item: ParameterTableModelItemBase<ArendTextualParameter>): TableCellRenderer =
            BooleanTableCellRenderer()

        override fun doCreateEditor(item: ParameterTableModelItemBase<ArendTextualParameter>): TableCellEditor =
            BooleanTableCellEditor()
    }
}<|MERGE_RESOLUTION|>--- conflicted
+++ resolved
@@ -8,17 +8,13 @@
 import com.intellij.refactoring.ui.CodeFragmentTableCellEditorBase
 import com.intellij.ui.BooleanTableCellEditor
 import com.intellij.ui.BooleanTableCellRenderer
-<<<<<<< HEAD
-import org.arend.ArendFileType
+import org.arend.ArendFileTypeInstance
 import org.arend.ext.module.LongName
 import org.arend.psi.ArendExpressionCodeFragment
 import org.arend.util.FileUtils.isCorrectDefinitionName
 import java.awt.Component
 import java.util.Collections.singletonList
 import javax.swing.JTable
-=======
-import org.arend.ArendFileTypeInstance
->>>>>>> 117dc424
 import javax.swing.table.TableCellEditor
 import javax.swing.table.TableCellRenderer
 
@@ -36,18 +32,8 @@
         return ArendChangeSignatureDialogParameterTableModelItem(resultParameterInfo, ArendExpressionCodeFragment(myTypeContext.project, resultParameterInfo.typeText ?: "", myTypeContext, dialog))
     }
 
-<<<<<<< HEAD
     private class ArendNameColumn(descriptor: ArendChangeSignatureDescriptor, val dialog: ArendChangeSignatureDialog): NameColumn<ArendTextualParameter, ArendChangeSignatureDialogParameterTableModelItem>(descriptor.method.project) {
         override fun setValue(item: ArendChangeSignatureDialogParameterTableModelItem, value: String?) {
-=======
-    override fun removeRow(idx: Int) {
-        super.removeRow(idx)
-    }
-
-    private class ArendNameColumn(private val descriptor: ArendChangeSignatureDescriptor) :
-        NameColumn<ArendParameterInfo, ParameterTableModelItemBase<ArendParameterInfo>>(descriptor.method.project) {
-        override fun setValue(item: ParameterTableModelItemBase<ArendParameterInfo>, value: String?) {
->>>>>>> 117dc424
             value ?: return
             val items = dialog.getParameterTableItems().toHashSet(); items.remove(item)
             if ((value == "_" || !items.any { it.parameter.name == value }) && isCorrectDefinitionName(LongName(singletonList(value)))) {
@@ -60,25 +46,15 @@
 
     }
 
-<<<<<<< HEAD
     private class ArendTypeColumn(descriptor: ArendChangeSignatureDescriptor, val dialog: ArendChangeSignatureDialog) :
-        TypeColumn<ArendTextualParameter, ArendChangeSignatureDialogParameterTableModelItem>(descriptor.method.project, ArendFileType.INSTANCE) {
+        TypeColumn<ArendTextualParameter, ArendChangeSignatureDialogParameterTableModelItem>(descriptor.method.project, ArendFileTypeInstance) {
         override fun setValue(item: ArendChangeSignatureDialogParameterTableModelItem?, value: PsiCodeFragment) {
             val fragment = value as? ArendExpressionCodeFragment ?: return
-=======
-    private class ArendTypeColumn(descriptor: ArendChangeSignatureDescriptor) :
-        TypeColumn<ArendParameterInfo, ParameterTableModelItemBase<ArendParameterInfo>>(
-            descriptor.method.project,
-            ArendFileTypeInstance
-        ) {
-        override fun setValue(item: ParameterTableModelItemBase<ArendParameterInfo>?, value: PsiCodeFragment) {
-            val fragment = value as? PsiTypeCodeFragment ?: return
->>>>>>> 117dc424
             item?.parameter?.setType(fragment.text)
         }
 
         override fun doCreateEditor(o: ArendChangeSignatureDialogParameterTableModelItem?): TableCellEditor {
-            return object: CodeFragmentTableCellEditorBase(myProject, ArendFileType.INSTANCE) {
+            return object: CodeFragmentTableCellEditorBase(myProject, ArendFileTypeInstance) {
                 override fun getTableCellEditorComponent(table: JTable?, value: Any?, isSelected: Boolean, row: Int, column: Int): Component {
                     clearListeners()
                     val result = super.getTableCellEditorComponent(table, value, isSelected, row, column)
