package org.arend.quickfix

import com.intellij.openapi.command.WriteCommandAction
import com.intellij.openapi.components.service
import org.arend.ext.module.LongName
import org.arend.ext.module.ModulePath
import org.arend.ext.reference.Precedence
import org.arend.module.ArendRawLibrary
import org.arend.refactoring.AddIdToUsingAction
import org.arend.refactoring.ImportFileAction
import org.arend.refactoring.RemoveRefFromStatCmdAction
import org.arend.typechecking.TypeCheckingService

class ResolveRefQuickFixTest : QuickFixTestBase() {
    private val fileA =
        """
            --! A.ard
            \func a => 0 \where
                \func b => 0 \where
                    \func c => 0 \where
                       \func d => 0
            \func e => 0
        """

    private val fileC =
        """
            --! C.ard
            \func f => 0 \where
              \func f => 1 \where
                \func f => 2
        """

    private val fileD =
        """
            --! D.ard
            \func g => 0
            \func \infixl 6 ++ (a b : Nat) => a
        """

    private val fileE =
        """
            --! E.ard
            \func a => 0
            \func e => 0
        """

    fun `test completing short name to full name if imports are correct`() = simpleImportFixTest(fileA +
            """
                --! B.ard
                \import A
                \func d => {-caret-}b
            """,
            """
                \import A
                \func d => a.b
            """)

    fun `test importing of libraries if imports are not correct`() = simpleImportFixTest(fileA +
            """
                --! B.ard
                \func d => {-caret-}a
            """,
            """
                \import A

                \func d => a
            """)

    fun `test importing of libraries if imports are not correct 2`() = simpleImportFixTest(fileA +
            """
                --! B.ard
                \func d => {-caret-}b
            """,
            """
                \import A

                \func d => a.b
            """)

    fun `test adding function name to empty using list`() = simpleImportFixTest(fileA +
            """
                --! B.ard
                \import A ()
                \func d => {-caret-}b
            """,
            """
                \import A (a)
                \func d => a.b
            """)

    fun `test adding function name to nonempty using list 1`() = simpleImportFixTest(fileA +
            """
                --! B.ard
                \import A (e)
                \func d => {-caret-}c
            """,
            """
                \import A (a, e)
                \func d => a.b.c
            """)

    fun `test adding function name to nonempty using list 2`() = simpleImportFixTest(fileA +
            """
                --! B.ard
                \import A (a)
                \func d => {-caret-}e
            """,
            """
                \import A (a, e)
                \func d => e
            """)

    fun `test removing function name from the singleton list of hidden definitions`() = simpleImportFixTest(fileA +
            """
                --! B.ard
                \import A \hiding ( a )
                \func d => {-caret-}b
            """,
            """
                \import A

                \func d => a.b
            """)

    fun `test removing function name from the list of hidden definitions`() = simpleImportFixTest(fileA +
            """
                --! B.ard
                \import A \hiding ( a , e)
                \func d => {-caret-}b
            """,
            """
                \import A \hiding (e)
                \func d => a.b
            """)

    fun `test removing function name from the list of hidden definitions 2`() = simpleImportFixTest(fileA +
            """
                --! B.ard
                \import A \hiding ( a , e)
                \func d => {-caret-}e
            """,
            """
                \import A \hiding ( a)
                \func d => e
            """)

    fun `test that adding library import preserves alphabetic order 1` () = simpleImportFixTest(fileA+fileC+fileD+
            """
                --! B.ard
                \import A
                \open a
                \import D
                \func d => {-caret-}f
            """,
            """
                \import A
                \import C
                \open a
                \import D
                \func d => f
            """)

    fun `test that adding library import preserves alphabetic order 2` () = simpleImportFixTest(fileA+fileC+fileD+
            """
                --! B.ard
                \import C
                \import D
                \func d => {-caret-}c
            """,
            """
                \import A
                \import C
                \import D
                \func d => a.b.c
            """)

    fun `test that adding library import preserves alphabetic order 3` () = simpleImportFixTest(fileA+fileC+fileD+
            """
                --! B.ard
                \import A
                \import C
                \func d => {-caret-}g
            """,
            """
                \import A
                \import C
                \import D

                \func d => g
            """)

    fun `test that open commands are taken into account`() = simpleImportFixTest(fileA +
            """
                --! B.ard
                \import A
                \open a
                \func d => {-caret-}c
            """,
            """
                \import A
                \open a
                \func d => b.c
            """)

    fun `test that clashing names are taken into account 1`() = simpleImportFixTest(fileA +
            """
                --! B.ard
                \import A
                \open a
                \func a => 0
                \func d => {-caret-}c
            """,
            """
                \import A
                \open a
                \func a => 0
                \func d => A.a.b.c
            """)

    fun `test that using keyword has effect when clashing names are analyzed`() = simpleImportFixTest(fileE +
            """
                --! A.ard
                \func b => 0
                \func a => 0

                --! B.ard
                \import A \using (b \as b')
                \func d => {-caret-}e
            """,
            """
                \import A \using (b \as b')
                \import E (e)

                \func d => e
            """)

    fun `test that using keyword has effect when clashing names are analyzed 2`() = simpleImportFixTest(fileE +
            """
                --! A.ard
                \func b => 0
                \func a => 0

                --! B.ard
                \import A (b \as b')
                \func d => {-caret-}e
            """,
            """
                \import A (b \as b')
                \import E

                \func d => e
            """)


/*  private fun testB1(prefix : String, s : String) =
            """
                $prefix\import C (f \as f')
                \open f' (f \as f'')
                \func d => $s
            """


    private fun `test that clashing names are taken into account`(s : String) =
            simpleImportFixTest(fileC + testB1("                --! B.ard\n                ", "{-caret-}f"), testB1("", s))

    fun `test that clashing names are taken into account 2-1`() = `test that clashing names are taken into account`("f''")
    fun `test that clashing names are taken into account 2-2`() = `test that clashing names are taken into account`("f''.f")
    fun `test that clashing names are taken into account 2-3`() = `test that clashing names are taken into account`("f'") */

    fun `test that clashing names are taken into account 3`() = simpleImportFixTest(fileA + fileE +
            """
                --! B.ard
                \import E
                \func d => {-caret-}b
            """,
            """
                \import A ()
                \import E
                \func d => A.a.b
            """)


    fun `test that simple renamings are taken into account`() = simpleImportFixTest(fileA +
            """
                --! B.ard
                \import A
                \open a (b \as b')
                \func d => 0 \where {
                  \func e => {-caret-}c
                }
            """,
            """
                \import A
                \open a (b \as b')
                \func d => 0 \where {
                  \func e => b'.c
                }
            """)

    private fun testB2 (prefix : String, s : String) =
            """
                $prefix\import A (a \as a')
                \import A (a \as a'')
                \open a' (b \as b')
                \func d => 0 \where {
                  \open a'' (b \as b'')
                  \func e => $s
                }
            """

    private fun testB3(s : String) =
            simpleImportFixTest(fileA + testB2("                --! B.ard\n                ", "{-caret-}c"), testB2("", s))

    fun `test that only the smallest (wrt to lexicographic order) renaming option is shown to the user`() = testB3("b'.c")

    fun `test that shorter names are always preferred`() = simpleImportFixTest(fileA +
            """
                --! B.ard
                \import A (a \as a')
                \import A (a \as a'')
                \open a' (b \as b')
                \func f => 0 \where {
                  \open a''.b (c \as c')
                  \func e => {-caret-}d
                }
            """,
            """
                \import A (a \as a')
                \import A (a \as a'')
                \open a' (b \as b')
                \func f => 0 \where {
                  \open a''.b (c \as c')
                  \func e => c'.d
                }
            """)

    fun `test that renamings are not taken into account when names clash`() = simpleImportFixTest(fileA +
            """
                --! B.ard
                \import A (a \as a')
                \func a' => 0
                \func f => {-caret-}c
            """,
            """
                \import A (a \as a')
                \func a' => 0
                \func f => A.a.b.c
            """)

    fun `test that everything works in the situation when there is only one file`() = simpleImportFixTest(
            """
                --! A.ard
                \func a => 0 \where
                  \func b => 1 \where
                    \func c => 2
                \open a (b \as b')
                \func d => 0 \where {
                  \func e => {-caret-}c
                }
            """,
            """
                \func a => 0 \where
                  \func b => 1 \where
                    \func c => 2
                \open a (b \as b')
                \func d => 0 \where {
                  \func e => b'.c
                }
            """)

    private val fileF =
            """
            --! F.ard
                \class Test1 (El : \Set) {
                    | \infixl 7 * : El -> El -> El
                }
            """

    fun `test that class fields are supported`() = simpleImportFixTest(fileF +
            """
                --! B.ard
                \func test => 1 *{-caret-} 1
            """,
            """
                \import F

                \func test => 1 * 1
            """)

    fun `test that quickfixes work for infix operators`() = simpleImportFixTest(fileD +
            """
                --! B.ard
                \import D(++ \as +)
                
                \func test => 1 `++`{-caret-} 1
            """,
            """
                \import D(++ \as +)
                
                \func test => 1 `+` 1
            """)

    fun `test that quickfixes work for postfix operators`() = simpleImportFixTest(fileD +
            """
                --! B.ard
                \import D(++ \as +)
                
                \func test => 1 `++{-caret-}
            """,
            """
                \import D(++ \as +)
                
                \func test => 1 `+
            """)

    fun `test that possible name clashes are prevented by using empty imports`() = simpleImportFixTest(fileA + fileE +
            """
                --! B.ard
                \import E
                \func f => e
                \func g => b{-caret-}
            """,
            """
                \import A ()
                \import E
                \func f => e
                \func g => A.a.b
            """)

    fun `test that possible name clashes are prevented by using partial imports`() = simpleImportFixTest(fileA + fileE +
            """
                --! B.ard
                \import E (e)
                \func f => e
                \func g => b{-caret-}
            """,
            """
                \import A (a)
                \import E (e)
                \func f => e
                \func g => a.b
            """)

    fun `test that renames are preferred to imports`() = simpleImportFixTest(fileF +
            """
                --! B.ard
                \import F (Test1 \as Test)
                \func test => 1 *{-caret-} 2
            """,
            """
                \import F (*, Test1 \as Test)
                \func test => 1 * 2
            """)

    fun `test that only member is imported if there are no name clashes`() = simpleImportFixTest(fileF +
            """
                --! B.ard
                \import F ()
                \func test => 1 *{-caret-} 2
            """,
            """
                \import F (*)
                \func test => 1 * 2
            """)

    fun `test that only member is imported in the situation when there is a name clash for the parent`() = simpleImportFixTest(fileF +
            """
                --! C.ard
                \func Test1 => 0
                --! B.ard
                \import C
                \import F ()
                \func test => 1 *{-caret-} 2
            """,
            """
                \import C
                \import F (*)
                \func test => 1 * 2
            """)

    fun `test that deliberate empty imports left by the user lead to the "cautious mode" not being activated`() = simpleImportFixTest(fileA + fileE +
            """
                --! B.ard
                \import E ()
                \func g => b{-caret-}
            """,
            """
                \import A
                \import E ()
                \func g => a.b
            """)

    fun `test function name is not removed from the list of hidden definitions if there are clashing names`() = simpleImportFixTest(fileA + fileE +
            """
                --! B.ard
                \import A \hiding (a, e)
                \import E (a)
                \func d => {-caret-}b
            """,
            """
                \import A \hiding (a, e)
                \import E (a)
                \func d => A.a.b
            """)

    fun `test that only one item is removed from the list of hidden definitions`() = simpleImportFixTest(fileF +
            """
                --! B.ard
                \import F \hiding (Test1, *)
                \func test => 1 *{-caret-} 2
            """,
            """
                \import F \hiding (Test1)
                \func test => 1 * 2
            """)

    fun `test that nothing is removed from hidden definitions if renaming to "very long name" is used anyway`() = simpleImportFixTest(fileA +
            """
                --! B.ard
                \import A \hiding (a, e)
                \func a => 1
                \func d => {-caret-}b
            """,
            """
                \import A \hiding (a, e)
                \func a => 1
                \func d => A.a.b
            """)

    fun `test that nothing is added to the "using" list if renaming to "very long name" is used anyway`() = simpleImportFixTest(fileA +
            """
                --! B.ard
                \import A (e)
                \func a => 1
                \func d => {-caret-}b
            """,
            """
                \import A (e)
                \func a => 1
                \func d => A.a.b
            """)

    fun `test that empty using list is used in import command if "very long name" is used anyway`() = simpleImportFixTest(fileA + fileE +
            """
                --! B.ard
                \import E (e)
                \func a => 1
                \func d => {-caret-}b
            """,
            """
                \import A ()
                \import E (e)
                \func a => 1
                \func d => A.a.b
            """)

    fun `test that top-level open commands also can activate "cautious mode" 1`() = simpleImportFixTest(fileA +
            """
                --! C.ard
                \func j => 1 \where
                  \func e => 1

                --! B.ard
                \import C
                \open j
                \func d => {-caret-}b
            """,
            """
                \import A (a)
                \import C
                \open j
                \func d => a.b
            """)

    fun `test that top-level open commands also can activate "cautious mode" 2`() = simpleImportFixTest(fileA +
            """
                --! C.ard
                \func j => 1 \where
                  \func a => 1

                --! B.ard
                \import C
                \open j
                \func d => {-caret-}b
            """,
            """
                \import A ()
                \import C
                \open j
                \func d => A.a.b
            """)

    fun `test importing nontop-level items from prelude`() = simpleImportFixTest(
            """
               --! A.ard
               \func lol => fromNat{-caret-}
            """,
            """
               \func lol => Int.fromNat
            """)

    fun `test importing nontop-level items from prelude with obstructed scopes`() = simpleImportFixTest(
            """
                --! A.ard
                \func Int => 0
                \func lol => fromNat{-caret-}
            """,
            """
                \import Prelude

                \func Int => 0
                \func lol => Prelude.Int.fromNat
            """)

    fun `test importing nontop-level items from partially imported prelude`() = simpleImportFixTest(
            """
                --! A.ard
                \import Prelude(I)
                \func Int => 0
                \func lol => fromNat{-caret-}
            """,
            """
                \import Prelude(I)
                \func Int => 0
                \func lol => Prelude.Int.fromNat
            """
    )

     fun `test strange behavior of arend import commands`() = checkNoImport(
            """
                --! A.ard
                \func lol => 0

                --! B.ard
                \func f => 1

                --! C.ard
                \import A(f)
                \import B

                \func a => f{-caret-}
            """)

    fun `test spacing in import commands`() = simpleImportFixTest(
            """
                --! A.ard
                \func lol => 1
                --! B.ard

                {-
                ---

                -}

                \func lol2 => lol{-caret-}
            """,
            """
                \import A

                {-
                ---

                -}

                \func lol2 => lol
            """)

    fun `test AddIdToUsing action on an incomplete namespace command`() =  simpleActionTest(
            "\\import A \\using {-caret-}",
            "\\import A \\using (b \\as b')") { file ->
        val cmd = file.namespaceCommands.first()
        val action = AddIdToUsingAction(cmd, listOf(Pair("b", "b'")))
        WriteCommandAction.runWriteCommandAction(project, "", null, Runnable { action.execute(myFixture.editor) }, file) }

    fun `test ImportFileAction on empty file`() = simpleActionTest(
            "{-caret-}", "\\import Main") { file ->
        val action = ImportFileAction(file, file, null)
        WriteCommandAction.runWriteCommandAction(project, "", null, Runnable { action.execute(myFixture.editor) }, file) }

    fun `test RemoveFromHidingAction on namespace command with comments`() = simpleActionTest(
            "\\import Prelude \\hiding (Nat {- 1 -} , {- 2 -} Int {- 3 -} , {- 4 -} Path){-caret-}",
            "\\import Prelude \\hiding (Nat {- 1 -}  {- 2 -}  {- 3 -} , {- 4 -} Path)") {file ->
        val cmd = file.namespaceCommands.first()
        val ref = cmd.refIdentifierList[1]
        val action = RemoveRefFromStatCmdAction(cmd, ref)
        WriteCommandAction.runWriteCommandAction(project, "", null, Runnable { action.execute(myFixture.editor) }, file)
    }


    fun `test that resolve ref quick fixes are disabled inside class extensions`() =
            checkNoImport("\\func bar => 0\n\\class A {}\n\\func f => \\new A {| bar{-caret-} => 1}")

    fun `test that resolve ref quick fixes are disabled for matched variable of elim expressions`() =
            checkNoImport("\\func bar => 0 \\func foo(a : Nat): Nat \\elim bar{-caret-} | _ => zero")

    fun `test no import for class field tele`() =
            simpleImportFixTest(
             """
                --! A.ard
                \class C (x : Nat) | y : Nat

                --! B.ard
                \func foo => x{-caret-}
            """,
            """
                \import A

                \func foo => C.x
            """)

    fun `test that shorter names are always preferred 2`() =
            simpleImportFixTest("""
                --! Foo.ard
                \module FooM \where {
                  \func lol => 1
                }

                --! B.ard
                \func foo => lol{-caret-}
            """, """
                \import Foo

                \func foo => FooM.lol""")

    fun `test that simple renamings are taken into account 2`() =
            simpleImportFixTest("""
                --! Foo.ard
                \module FooM \where {
                  \func lol => 1
                }

                --! B.ard
                \import Foo
                \open Foo.FooM (lol \as lol')

                \func foo => lol{-caret-}
            """, """
                \import Foo
                \open Foo.FooM (lol \as lol')

                \func foo => lol'""")

    fun `test that simple renamings are taken into account 3`() =
            simpleImportFixTest("""
                --! Foo.ard
                \func lol => 1

                --! B.ard
                \import Foo \using (lol \as lol')

                \func foo => lol{-caret-}
            """, """
                \import Foo \using (lol \as lol')

                \func foo => lol'""")


    fun `test imports in patterns`() =
            simpleImportFixTest("""
               --! Main.ard
               \import Prelude (Nat)

               \func lol (a : Nat) \with
               | 0 => 0
               | suc{-caret-} a' => 1
            ""","""
               \import Prelude (Nat, suc)

               \func lol (a : Nat) \with
               | 0 => 0
               | suc a' => 1
            """)

    fun `test importing files`() =
            simpleImportFixTest("""
                --! Dir/A.ard 
                \func foo => 0 
                --! B.ard 
                \func bar => A{-caret-}
            """,
            """
                \import Dir.A    
            
                \func bar => Dir.A            
            """)

    fun `test importing infix functions`() =
            simpleImportFixTest("""
                \func test => 0 `mod`{-caret-} 1
            """, """
                \func test => 0 Nat.`mod` 1 
            """)

    fun `test importing postfix function 1`() =
            simpleImportFixTest("""
                \func test => 0 `mod{-caret-} 1
            """, """
                \func test => 0 Nat.`mod 1 
            """)

    fun `test importing postfix function 2`() =
            simpleImportFixTest("""
                --! A.ard
                \module Foo \where {
                  \func lol (a b : Nat) => a
                }
                --! Main.ard
                \func foo (a : Nat) => a `lol{-caret-}
            """, """
                \import A
                
                \func foo (a : Nat) => a Foo.`lol{-caret-}
            """)

    fun `test importing postfix function 3`() =
            simpleImportFixTest("""
               \func test3 => `mod{-caret-} 1 
            """, """
               \func test3 => Nat.`mod 1 
            """)

    fun `test self import`() =
            simpleImportFixTest("""
               --! Main.ard
               \func foo => Main{-caret-} 
            """, """
               \import Main
                
               \func foo => Main 
            """)

<<<<<<< HEAD
    fun `test alias import 1`() =
            simpleImportFixTest("""
               --! A.ard
               \func foo \alias bar => 101 
               --! Main.ard
               \func fubar => foo{-caret-} 
            """, """
               \import A
               
               \func fubar => bar
            """)

    fun `test alias import 2`() =
            simpleImportFixTest("""
               --! A.ard
               \func M \alias N => 202 \where {
                 \func foo \alias bar => 101
               }
               --! Main.ard
               \func fubar => bar{-caret-} 
            """, """
               \import A
               
               \func fubar => N.bar
            """)
}
=======
    fun `test importing of meta`() {
        addGeneratedModules {
            declare(ModulePath("Foo"), LongName("foo"), "", Precedence.DEFAULT, null)
        }

        simpleImportFixTest("""
            \func d => {-caret-}foo
        """,
        """
            \import Foo

            \func d => foo
        """)
    }}
>>>>>>> 67fe88f2
<|MERGE_RESOLUTION|>--- conflicted
+++ resolved
@@ -829,9 +829,23 @@
                \func foo => Main 
             """)
 
-<<<<<<< HEAD
+    fun `test importing of meta`() {
+        addGeneratedModules {
+            declare(ModulePath("Foo"), LongName("foo"), "", Precedence.DEFAULT, null)
+        }
+
+        simpleImportFixTest("""
+            \func d => {-caret-}foo
+        """,
+        """
+            \import Foo
+
+            \func d => foo
+        """)
+    }
+
     fun `test alias import 1`() =
-            simpleImportFixTest("""
+        simpleImportFixTest("""
                --! A.ard
                \func foo \alias bar => 101 
                --! Main.ard
@@ -843,7 +857,7 @@
             """)
 
     fun `test alias import 2`() =
-            simpleImportFixTest("""
+        simpleImportFixTest("""
                --! A.ard
                \func M \alias N => 202 \where {
                  \func foo \alias bar => 101
@@ -855,20 +869,4 @@
                
                \func fubar => N.bar
             """)
-}
-=======
-    fun `test importing of meta`() {
-        addGeneratedModules {
-            declare(ModulePath("Foo"), LongName("foo"), "", Precedence.DEFAULT, null)
-        }
-
-        simpleImportFixTest("""
-            \func d => {-caret-}foo
-        """,
-        """
-            \import Foo
-
-            \func d => foo
-        """)
-    }}
->>>>>>> 67fe88f2
+}