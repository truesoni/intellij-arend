package org.arend

import com.intellij.openapi.application.runWriteAction
import com.intellij.openapi.project.Project
import com.intellij.openapi.vfs.VfsUtil
import com.intellij.openapi.vfs.VirtualFile
import com.intellij.psi.*
import org.arend.ext.module.ModulePath
import org.arend.psi.parentOfType
import org.arend.util.FileUtils
import org.intellij.lang.annotations.Language

/* fun fileTree(builder: FileTreeBuilder.() -> Unit): FileTree =
        FileTree(FileTreeBuilderImpl().apply { builder() }.intoDirectory()) */

fun fileTreeFromText(@Language("Arend") text: String): FileTree {
    val fileSeparator = """^\s* -- ! (\S+)\s*$""".toRegex(RegexOption.MULTILINE)
    var fileNames = fileSeparator.findAll(text).map { it.groupValues[1] }.toList()
    val fileTexts = fileSeparator.split(text).filter(String::isNotBlank).map { it.trimIndent() }

    if (fileNames.isEmpty() && fileTexts.size == 1) {
        fileNames = listOf("Main.ard")
    } else {
        check(fileNames.size == fileTexts.size) { "Have you placed `-- ! filename.ard` markers?" }
    }

<<<<<<< HEAD
    val modulePaths = fileNames.map { ModulePath(it.removeSuffix('.' + ArendFileType.INSTANCE.defaultExtension).split('/')) }
=======
    val modulePaths = fileNames.map { ModulePath(it.removeSuffix(FileUtils.EXTENSION).split('/')) }
>>>>>>> 117dc424

    fun fill(dir: Entry.Directory, path: List<String>, contents: String) {
        val name = path.first()
        if (path.size == 1) {
            dir.children[name] = Entry.File(contents)
        } else {
            val childDir = dir.children.getOrPut(name) { Entry.Directory(mutableMapOf()) } as Entry.Directory
            fill(childDir, path.drop(1), contents)
        }
    }

    return FileTree(Entry.Directory(mutableMapOf()).apply {
        for ((path, contents) in fileNames.map { it.split("/") }.zip(fileTexts)) {
            fill(this, path, contents)
        }
    }, modulePaths)
}

interface FileTreeBuilder {

    fun dir(name: String, builder: FileTreeBuilder.() -> Unit)

    fun file(name: String, code: String)

    fun arend(name: String, @Language("Arend") code: String) = file(name, code)
}

class FileTree(private val rootDirectory: Entry.Directory, val fileNames: List<ModulePath>) {
    fun create(project: Project, directory: VirtualFile): TestProject {
        val filesWithCaret = mutableListOf<String>()

        fun go(dir: Entry.Directory, root: VirtualFile, parentComponents: List<String> = emptyList()) {
            for ((name, entry) in dir.children) {
                val components = parentComponents + name
                when (entry) {
                    is Entry.File -> {
                        val vFile = root.findChild(name) ?: root.createChildData(root, name)
                        VfsUtil.saveText(vFile, replaceCaretMarker(entry.text))
                        if (hasCaretMarker(entry.text) || "--^" in entry.text) {
                            filesWithCaret += components.joinToString("/")
                        }
                    }
                    is Entry.Directory -> {
                        go(entry, root.createChildDirectory(root, name), components)
                    }
                }
            }
        }

        runWriteAction {
            go(rootDirectory, directory)
            fullyRefreshDirectory(directory)
        }

        return TestProject(project, directory, filesWithCaret)
    }

    fun assertEquals(baseDir: VirtualFile) {
        fun go(expected: Entry.Directory, actual: VirtualFile) {
            val actualChildren = actual.children.filter { it.name != FileUtils.LIBRARY_CONFIG_FILE }.associateBy { it.name }
            check(expected.children.keys == actualChildren.keys) {
                "Mismatch in directory ${actual.path}\n" +
                        "Expected: ${expected.children.keys}\n" +
                        "Actual: ${actualChildren.keys}"
            }

            for ((name, entry) in expected.children) {
                val a = actualChildren[name]!!
                when (entry) {
                    is Entry.File -> {
                        check(!a.isDirectory)
                        val actualText = String(a.contentsToByteArray(), Charsets.UTF_8)
                        check(entry.text == actualText) {
                            "Expected:\n${entry.text}\nGot:\n$actualText"
                        }
                    }
                    is Entry.Directory -> go(entry, a)
                }
            }
        }

        go(rootDirectory, baseDir)
    }

    companion object {
        private fun fullyRefreshDirectory(directory: VirtualFile) {
            VfsUtil.markDirtyAndRefresh(false, true, true, directory)
        }
    }
}

class TestProject(
        private val project: Project,
        val root: VirtualFile,
        val filesWithCaret: List<String>
) {

    val fileWithCaret: String get() = filesWithCaret.singleOrNull()!!

    inline fun <reified T : PsiElement> findElementInFile(path: String): T {
        val element = doFindElementInFile(path)
        return element.parentOfType()
                ?: error("No parent of type ${T::class.java} for ${element.text}")
    }

    fun doFindElementInFile(path: String): PsiElement {
        val vFile = root.findFileByRelativePath(path)
                ?: error("No `$path` file in test project")
        val file = PsiManager.getInstance(project).findFile(vFile)!!
        return findElementInFile(file, "^")
    }

    fun psiFile(path: String): PsiFileSystemItem {
        val vFile = root.findFileByRelativePath(path)
                ?: error("Can't find `$path`")
        val psiManager = PsiManager.getInstance(project)
        return if (vFile.isDirectory) psiManager.findDirectory(vFile)!! else psiManager.findFile(vFile)!!
    }
}

private class FileTreeBuilderImpl(
        val directory: MutableMap<String, Entry> = mutableMapOf()
) : FileTreeBuilder {

    override fun dir(name: String, builder: FileTreeBuilder.() -> Unit) {
        check('/' !in name) { "Bad directory name `$name`" }
        directory[name] = FileTreeBuilderImpl().apply { builder() }.intoDirectory()
    }

    override fun file(name: String, code: String) {
        check('/' !in name && '.' in name) { "Bad file name `$name`" }
        directory[name] = Entry.File(code.trimIndent())
    }

    fun intoDirectory(): Entry.Directory = Entry.Directory(directory)
}

sealed class Entry {
    class File(val text: String) : Entry()
    class Directory(val children: MutableMap<String, Entry>) : Entry()
}

private fun findElementInFile(file: PsiFile, marker: String): PsiElement {
    val markerOffset = file.text.indexOf(marker)
    check(markerOffset != -1) { "No `$marker` in \n${file.text}" }

    val doc = PsiDocumentManager.getInstance(file.project).getDocument(file)!!
    val markerLine = doc.getLineNumber(markerOffset)
    val makerColumn = markerOffset - doc.getLineStartOffset(markerLine)
    val elementOffset = doc.getLineStartOffset(markerLine - 1) + makerColumn

    return file.findElementAt(elementOffset) ?:
            error { "No anchor found, offset = $elementOffset" }
}

fun replaceCaretMarker(text: String): String = text
    .replace("{-caret-}", "<caret>")
    .replace("{-selection-}", "<selection>")
    .replace("{-end_selection-}", "</selection>")

fun hasCaretMarker(text: String): Boolean = text.contains("{-caret-}")<|MERGE_RESOLUTION|>--- conflicted
+++ resolved
@@ -24,11 +24,7 @@
         check(fileNames.size == fileTexts.size) { "Have you placed `-- ! filename.ard` markers?" }
     }
 
-<<<<<<< HEAD
-    val modulePaths = fileNames.map { ModulePath(it.removeSuffix('.' + ArendFileType.INSTANCE.defaultExtension).split('/')) }
-=======
     val modulePaths = fileNames.map { ModulePath(it.removeSuffix(FileUtils.EXTENSION).split('/')) }
->>>>>>> 117dc424
 
     fun fill(dir: Entry.Directory, path: List<String>, contents: String) {
         val name = path.first()
