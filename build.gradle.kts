--- conflicted
+++ resolved
@@ -12,15 +12,9 @@
 
 plugins {
     idea
-<<<<<<< HEAD
-    kotlin("jvm") version "1.9.0"
-    id("org.jetbrains.intellij") version "1.15.0"
-    id("org.jetbrains.grammarkit") version "2022.3.1"
-=======
     kotlin("jvm") version "1.9.21"
     id("org.jetbrains.intellij") version "1.16.1"
     id("org.jetbrains.grammarkit") version "2022.3.2"
->>>>>>> eb537bb5
 }
 
 repositories {
@@ -70,19 +64,11 @@
 }
 
 intellij {
-<<<<<<< HEAD
-    version.set("2023.2.1")
-    pluginName.set("Arend")
-    updateSinceUntilBuild.set(true)
-    instrumentCode.set(true)
-    plugins.set(listOf("org.jetbrains.plugins.yaml", "com.intellij.java", "IdeaVIM:2.1.0"))
-=======
     version.set("2023.3")
     pluginName.set("Arend")
     updateSinceUntilBuild.set(true)
     instrumentCode.set(true)
-    plugins.set(listOf("yaml", "java", "IdeaVIM:2.7.5"))
->>>>>>> eb537bb5
+    plugins.set(listOf("org.jetbrains.plugins.yaml", "com.intellij.java", "IdeaVIM:2.7.5"))
 }
 
 tasks.named<JavaExec>("runIde") {
@@ -127,13 +113,8 @@
 tasks.withType<KotlinCompile>().configureEach {
     kotlinOptions {
         jvmTarget = "17"
-<<<<<<< HEAD
-        languageVersion = "1.8"
-        apiVersion = "1.8"
-=======
         languageVersion = "1.9"
         apiVersion = "1.9"
->>>>>>> eb537bb5
         freeCompilerArgs = listOf("-Xjvm-default=all")
     }
     dependsOn(generateArendLexer, generateArendParser, generateArendDocLexer)
