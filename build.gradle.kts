--- conflicted
+++ resolved
@@ -7,11 +7,7 @@
 
 val projectArend = gradle.includedBuild("Arend")
 group = "org.arend.lang"
-<<<<<<< HEAD
 version = "1.6.1"
-=======
-version = "1.6.0.2"
->>>>>>> 4f46f344
 
 plugins {
     idea
